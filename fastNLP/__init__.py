r"""
fastNLP 由 :mod:`~fastNLP.core` 、 :mod:`~fastNLP.io` 、:mod:`~fastNLP.embeddings` 、 :mod:`~fastNLP.modules`、
:mod:`~fastNLP.models` 等子模块组成，你可以查看每个模块的文档。

- :mod:`~fastNLP.core` 是fastNLP 的核心模块，包括 DataSet、 Trainer、 Tester 等组件。详见文档 :mod:`fastNLP.core`
- :mod:`~fastNLP.io` 是实现输入输出的模块，包括了数据集的读取，模型的存取等功能。详见文档 :mod:`fastNLP.io`
- :mod:`~fastNLP.embeddings` 提供用于构建复杂网络模型所需的各种embedding。详见文档 :mod:`fastNLP.embeddings`
- :mod:`~fastNLP.modules`  包含了用于搭建神经网络模型的诸多组件，可以帮助用户快速搭建自己所需的网络。详见文档 :mod:`fastNLP.modules`
- :mod:`~fastNLP.models` 包含了一些使用 fastNLP 实现的完整网络模型，包括 :class:`~fastNLP.models.CNNText` 、 :class:`~fastNLP.models.SeqLabeling` 等常见模型。详见文档 :mod:`fastNLP.models`

fastNLP 中最常用的组件可以直接从 fastNLP 包中 import ，他们的文档如下：
"""
__all__ = [
    "Instance",
    "FieldArray",
    
    "DataSetIter",
    "BatchIter",
    "TorchLoaderIter",
    
    "Vocabulary",
    "DataSet",
    "Const",
    
    "Trainer",
    "Tester",

    "DistTrainer",
    "get_local_rank",
    
    "Callback",
    "GradientClipCallback",
    "EarlyStopCallback",
    "FitlogCallback",
    "EvaluateCallback",
    "LRScheduler",
    "ControlC",
    "LRFinder",
    "TensorboardCallback",
    "WarmupCallback",
    'SaveModelCallback',
    "CallbackException",
    "EarlyStopError",
    "CheckPointCallback",

    "Padder",
    "AutoPadder",
    "EngChar2DPadder",

    # "CollateFn",
    "ConcatCollateFn",

    "MetricBase",
    "AccuracyMetric",
    "SpanFPreRecMetric",
    "CMRC2018Metric",
    "ClassifyFPreRecMetric",
    "ConfusionMatrixMetric",
    
    "Optimizer",
    "SGD",
    "Adam",
    "AdamW",
    
    "Sampler",
    "SequentialSampler",
    "BucketSampler",
    "RandomSampler",
    
    "LossFunc",
    "CrossEntropyLoss",
    "MSELoss",
    "L1Loss",
    "BCELoss",
    "NLLLoss",
    "LossInForward",
    "LossBase",
    "CMRC2018Loss",
    
    "cache_results",
    
    'logger',
    "init_logger_dist",
]
<<<<<<< HEAD
__version__ = '0.5.6'
=======
__version__ = '0.5.5'
>>>>>>> 8732dfd9

import sys

from . import embeddings
from . import models
from . import modules
from .core import *
from .doc_utils import doc_process
from .io import loader, pipe

doc_process(sys.modules[__name__])<|MERGE_RESOLUTION|>--- conflicted
+++ resolved
@@ -82,11 +82,7 @@
     'logger',
     "init_logger_dist",
 ]
-<<<<<<< HEAD
 __version__ = '0.5.6'
-=======
-__version__ = '0.5.5'
->>>>>>> 8732dfd9
 
 import sys
 
