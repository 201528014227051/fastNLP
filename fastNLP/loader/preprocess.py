--- conflicted
+++ resolved
@@ -1,380 +1,377 @@
-import _pickle
-import os
-
-DEFAULT_PADDING_LABEL = '<pad>'  # dict index = 0
-DEFAULT_UNKNOWN_LABEL = '<unk>'  # dict index = 1
-DEFAULT_RESERVED_LABEL = ['<reserved-2>',
-                          '<reserved-3>',
-                          '<reserved-4>']  # dict index = 2~4
-
-
-# the first vocab in dict with the index = 5
-
-
-class BasePreprocess(object):
-
-    def __init__(self, data, pickle_path):
-        super(BasePreprocess, self).__init__()
-        self.data = data
-        self.pickle_path = pickle_path
-        if not self.pickle_path.endswith('/'):
-            self.pickle_path = self.pickle_path + '/'
-
-
-class POSPreprocess(BasePreprocess):
-    """
-        This class are used to preprocess the pos datasets.
-        In these datasets, each line are divided by '\t'
-    while the first Col is the vocabulary and the second
-    Col is the label.
-        Different sentence are divided by an empty line.
-        e.g:
-        Tom label1
-        and label2
-        Jerry   label1
-        .   label3
-        Hello   label4
-        world   label5
-        !   label3
-        In this file, there are two sentence "Tom and Jerry ."
-    and "Hello world !". Each word has its own label from label1
-    to label5.
-    """
-
-
-    def __init__(self, data, pickle_path):
-        super(POSPreprocess, self).__init__(data, pickle_path)
-        self.word_dict = {DEFAULT_PADDING_LABEL: 0, DEFAULT_UNKNOWN_LABEL: 1,
-                          DEFAULT_RESERVED_LABEL[0]: 2, DEFAULT_RESERVED_LABEL[1]: 3,
-                          DEFAULT_RESERVED_LABEL[2]: 4}
-
-        self.label_dict = None
-        self.data = data
-        self.pickle_path = pickle_path
-
-        self.build_dict(data)
-        if not self.pickle_exist("word2id.pkl"):
-            self.word_dict.update(self.word2id(data))
-            file_name = os.path.join(self.pickle_path, "word2id.pkl")
-            with open(file_name, "wb") as f:
-                _pickle.dump(self.word_dict, f)
-
-        self.vocab_size = self.id2word()
-        self.class2id()
-        self.num_classes = self.id2class()
-        self.embedding()
-        self.data_train()
-        self.data_dev()
-        self.data_test()
-
-    def build_dict(self, data):
-        """
-        Add new words with indices into self.word_dict, new labels with indices into self.label_dict.
-        :param data: list of list [word, label]
-        """
-
-        self.label_dict = {}
-        for line in data:
-            line = line.strip()
-            if len(line) <= 1:
-                continue
-            tokens = line.split('\t')
-
-            if tokens[0] not in self.word_dict:
-                # add (word, index) into the dict
-                self.word_dict[tokens[0]] = len(self.word_dict)
-
-            # for label in tokens[1: ]:
-            if tokens[1] not in self.label_dict:
-                self.label_dict[tokens[1]] = len(self.label_dict)
-
-    def pickle_exist(self, pickle_name):
-        """
-        :param pickle_name: the filename of target pickle file
-        :return: True if file exists else False
-        """
-        if not os.path.exists(self.pickle_path):
-            os.makedirs(self.pickle_path)
-        file_name = os.path.join(self.pickle_path, pickle_name)
-        if os.path.exists(file_name):
-            return True
-        else:
-            return False
-
-    def word2id(self):
-        if self.pickle_exist("word2id.pkl"):
-            return
-        # nothing will be done if word2id.pkl exists
-
-        file_name = os.path.join(self.pickle_path, "word2id.pkl")
-        with open(file_name, "wb") as f:
-            _pickle.dump(self.word_dict, f)
-
-    def id2word(self):
-        if self.pickle_exist("id2word.pkl"):
-            file_name = os.path.join(self.pickle_path, "id2word.pkl")
-            id2word_dict = _pickle.load(open(file_name, "rb"))
-            return len(id2word_dict)
-        # nothing will be done if id2word.pkl exists
-
-        id2word_dict = {}
-        for word in self.word_dict:
-            id2word_dict[self.word_dict[word]] = word
-        file_name = os.path.join(self.pickle_path, "id2word.pkl")
-        with open(file_name, "wb") as f:
-            _pickle.dump(id2word_dict, f)
-        return len(id2word_dict)
-
-    def class2id(self):
-        if self.pickle_exist("class2id.pkl"):
-            return
-        # nothing will be done if class2id.pkl exists
-
-        file_name = os.path.join(self.pickle_path, "class2id.pkl")
-        with open(file_name, "wb") as f:
-            _pickle.dump(self.label_dict, f)
-
-    def id2class(self):
-        if self.pickle_exist("id2class.pkl"):
-            file_name = os.path.join(self.pickle_path, "id2class.pkl")
-            id2class_dict = _pickle.load(open(file_name, "rb"))
-            return len(id2class_dict)
-        # nothing will be done if id2class.pkl exists
-
-        id2class_dict = {}
-        for label in self.label_dict:
-            id2class_dict[self.label_dict[label]] = label
-        file_name = os.path.join(self.pickle_path, "id2class.pkl")
-        with open(file_name, "wb") as f:
-            _pickle.dump(id2class_dict, f)
-        return len(id2class_dict)
-
-    def embedding(self):
-        if self.pickle_exist("embedding.pkl"):
-            return
-        # nothing will be done if embedding.pkl exists
-
-    def data_train(self):
-        if self.pickle_exist("data_train.pkl"):
-            return
-        # nothing will be done if data_train.pkl exists
-
-        data_train = []
-        sentence = []
-        for w in self.data:
-            w = w.strip()
-            if len(w) <= 1:
-                wid = []
-                lid = []
-                for i in range(len(sentence)):
-                    # if sentence[i][0]=="":
-                    #     print("")
-                    wid.append(self.word_dict[sentence[i][0]])
-                    lid.append(self.label_dict[sentence[i][1]])
-                data_train.append((wid, lid))
-                sentence = []
-                continue
-            sentence.append(w.split('\t'))
-
-        file_name = os.path.join(self.pickle_path, "data_train.pkl")
-        with open(file_name, "wb") as f:
-            _pickle.dump(data_train, f)
-
-    def data_dev(self):
-        pass
-
-    def data_test(self):
-        pass
-
-
-<<<<<<< HEAD
-class ClassPreprocess(BasePreprocess):
-    """
-    Pre-process the classification datasets.
-
-    Params:
-        pickle_path - directory to save result of pre-processing
-    Saves:
-        word2id.pkl
-        id2word.pkl
-        class2id.pkl
-        id2class.pkl
-        embedding.pkl
-        data_train.pkl
-        data_dev.pkl
-        data_test.pkl
-    """
-
-    def __init__(self, pickle_path):
-        # super(ClassPreprocess, self).__init__(data, pickle_path)
-        self.word_dict = None
-        self.label_dict = None
-        self.pickle_path = pickle_path  # save directory
-
-    def process(self, data, save_name):
-        """
-        Process data.
-
-        Params:
-            data - nested list, data = [sample1, sample2, ...],
-                sample = [sentence, label], sentence = [word1, word2, ...]
-            save_name - name of processed data, such as data_train.pkl
-        Returns:
-            vocab_size - vocabulary size
-            n_classes - number of classes
-        """
-        self.build_dict(data)
-        self.word2id()
-        vocab_size = self.id2word()
-        self.class2id()
-        num_classes = self.id2class()
-        self.embedding()
-        self.data_generate(data, save_name)
-
-        return vocab_size, num_classes
-
-    def build_dict(self, data):
-        """Build vocabulary."""
-
-        # just read if word2id.pkl and class2id.pkl exists
-        if self.pickle_exist("word2id.pkl") and \
-                self.pickle_exist("class2id.pkl"):
-            file_name = os.path.join(self.pickle_path, "word2id.pkl")
-            with open(file_name, 'rb') as f:
-                self.word_dict = _pickle.load(f)
-            file_name = os.path.join(self.pickle_path, "class2id.pkl")
-            with open(file_name, 'rb') as f:
-                self.label_dict = _pickle.load(f)
-            return
-
-        # build vocabulary from scratch if nothing exists
-        self.word_dict = {
-            DEFAULT_PADDING_LABEL: 0,
-            DEFAULT_UNKNOWN_LABEL: 1,
-            DEFAULT_RESERVED_LABEL[0]: 2,
-            DEFAULT_RESERVED_LABEL[1]: 3,
-            DEFAULT_RESERVED_LABEL[2]: 4}
-        self.label_dict = {}
-
-        # collect every word and label
-        for sent, label in data:
-            if len(sent) <= 1:
-                continue
-
-            if label not in self.label_dict:
-                index = len(self.label_dict)
-                self.label_dict[label] = index
-
-            for word in sent:
-                if word not in self.word_dict:
-                    index = len(self.word_dict)
-                    self.word_dict[word[0]] = index
-
-    def pickle_exist(self, pickle_name):
-        """
-        Check whether a pickle file exists.
-
-        Params
-            pickle_name: the filename of target pickle file
-        Return
-            True if file exists else False
-        """
-        if not os.path.exists(self.pickle_path):
-            os.makedirs(self.pickle_path)
-        file_name = os.path.join(self.pickle_path, pickle_name)
-        if os.path.exists(file_name):
-            return True
-        else:
-            return False
-
-    def word2id(self):
-        """Save vocabulary of {word:id} mapping format."""
-        # nothing will be done if word2id.pkl exists
-        if self.pickle_exist("word2id.pkl"):
-            return
-
-        file_name = os.path.join(self.pickle_path, "word2id.pkl")
-        with open(file_name, "wb") as f:
-            _pickle.dump(self.word_dict, f)
-
-    def id2word(self):
-        """Save vocabulary of {id:word} mapping format."""
-        # nothing will be done if id2word.pkl exists
-        if self.pickle_exist("id2word.pkl"):
-            file_name = os.path.join(self.pickle_path, "id2word.pkl")
-            with open(file_name, 'rb') as f:
-                id2word_dict = _pickle.load(f)
-            return len(id2word_dict)
-
-        id2word_dict = {self.word_dict[w]: w for w in self.word_dict}
-        file_name = os.path.join(self.pickle_path, "id2word.pkl")
-        with open(file_name, "wb") as f:
-            _pickle.dump(id2word_dict, f)
-        return len(id2word_dict)
-
-    def class2id(self):
-        """Save mapping of {class:id}."""
-        # nothing will be done if class2id.pkl exists
-        if self.pickle_exist("class2id.pkl"):
-            return
-
-        file_name = os.path.join(self.pickle_path, "class2id.pkl")
-        with open(file_name, "wb") as f:
-            _pickle.dump(self.label_dict, f)
-
-    def id2class(self):
-        """Save mapping of {id:class}."""
-        # nothing will be done if id2class.pkl exists
-        if self.pickle_exist("id2class.pkl"):
-            file_name = os.path.join(self.pickle_path, "id2class.pkl")
-            with open(file_name, "rb") as f:
-                id2class_dict = _pickle.load(f)
-            return len(id2class_dict)
-
-        id2class_dict = {self.label_dict[c]: c for c in self.label_dict}
-        file_name = os.path.join(self.pickle_path, "id2class.pkl")
-        with open(file_name, "wb") as f:
-            _pickle.dump(id2class_dict, f)
-        return len(id2class_dict)
-
-    def embedding(self):
-        """Save embedding lookup table corresponding to vocabulary."""
-        # nothing will be done if embedding.pkl exists
-        if self.pickle_exist("embedding.pkl"):
-            return
-
-        # retrieve vocabulary from pre-trained embedding (not implemented)
-
-    def data_generate(self, data_src, save_name):
-        """Convert dataset from text to digit."""
-
-        # nothing will be done if file exists
-        save_path = os.path.join(self.pickle_path, save_name)
-        if os.path.exists(save_path):
-            return
-
-        data = []
-        # for every sample
-        for sent, label in data_src:
-            if len(sent) <= 1:
-                continue
-
-            label_id = self.label_dict[label]  # label id
-            sent_id = []  # sentence ids
-            for word in sent:
-                if word in self.word_dict:
-                    sent_id.append(self.word_dict[word])
-                else:
-                    sent_id.append(self.word_dict[DEFAULT_UNKNOWN_LABEL])
-            data.append([sent_id, label_id])
-
-        # save data
-        with open(save_path, "wb") as f:
-            _pickle.dump(data, f)
-
-=======
-class LMPreprocess(BasePreprocess):
-    def __init__(self, data, pickle_path):
-        super(LMPreprocess, self).__init__(data, pickle_path)
-
->>>>>>> 843b7c0e
+import _pickle
+import os
+
+DEFAULT_PADDING_LABEL = '<pad>'  # dict index = 0
+DEFAULT_UNKNOWN_LABEL = '<unk>'  # dict index = 1
+DEFAULT_RESERVED_LABEL = ['<reserved-2>',
+                          '<reserved-3>',
+                          '<reserved-4>']  # dict index = 2~4
+
+
+# the first vocab in dict with the index = 5
+
+
+class BasePreprocess(object):
+
+    def __init__(self, data, pickle_path):
+        super(BasePreprocess, self).__init__()
+        self.data = data
+        self.pickle_path = pickle_path
+        if not self.pickle_path.endswith('/'):
+            self.pickle_path = self.pickle_path + '/'
+
+
+class POSPreprocess(BasePreprocess):
+    """
+        This class are used to preprocess the pos datasets.
+        In these datasets, each line are divided by '\t'
+    while the first Col is the vocabulary and the second
+    Col is the label.
+        Different sentence are divided by an empty line.
+        e.g:
+        Tom label1
+        and label2
+        Jerry   label1
+        .   label3
+        Hello   label4
+        world   label5
+        !   label3
+        In this file, there are two sentence "Tom and Jerry ."
+    and "Hello world !". Each word has its own label from label1
+    to label5.
+    """
+
+
+    def __init__(self, data, pickle_path):
+        super(POSPreprocess, self).__init__(data, pickle_path)
+        self.word_dict = {DEFAULT_PADDING_LABEL: 0, DEFAULT_UNKNOWN_LABEL: 1,
+                          DEFAULT_RESERVED_LABEL[0]: 2, DEFAULT_RESERVED_LABEL[1]: 3,
+                          DEFAULT_RESERVED_LABEL[2]: 4}
+
+        self.label_dict = None
+        self.data = data
+        self.pickle_path = pickle_path
+
+        self.build_dict(data)
+        if not self.pickle_exist("word2id.pkl"):
+            self.word_dict.update(self.word2id(data))
+            file_name = os.path.join(self.pickle_path, "word2id.pkl")
+            with open(file_name, "wb") as f:
+                _pickle.dump(self.word_dict, f)
+
+        self.vocab_size = self.id2word()
+        self.class2id()
+        self.num_classes = self.id2class()
+        self.embedding()
+        self.data_train()
+        self.data_dev()
+        self.data_test()
+
+    def build_dict(self, data):
+        """
+        Add new words with indices into self.word_dict, new labels with indices into self.label_dict.
+        :param data: list of list [word, label]
+        """
+
+        self.label_dict = {}
+        for line in data:
+            line = line.strip()
+            if len(line) <= 1:
+                continue
+            tokens = line.split('\t')
+
+            if tokens[0] not in self.word_dict:
+                # add (word, index) into the dict
+                self.word_dict[tokens[0]] = len(self.word_dict)
+
+            # for label in tokens[1: ]:
+            if tokens[1] not in self.label_dict:
+                self.label_dict[tokens[1]] = len(self.label_dict)
+
+    def pickle_exist(self, pickle_name):
+        """
+        :param pickle_name: the filename of target pickle file
+        :return: True if file exists else False
+        """
+        if not os.path.exists(self.pickle_path):
+            os.makedirs(self.pickle_path)
+        file_name = os.path.join(self.pickle_path, pickle_name)
+        if os.path.exists(file_name):
+            return True
+        else:
+            return False
+
+    def word2id(self):
+        if self.pickle_exist("word2id.pkl"):
+            return
+        # nothing will be done if word2id.pkl exists
+
+        file_name = os.path.join(self.pickle_path, "word2id.pkl")
+        with open(file_name, "wb") as f:
+            _pickle.dump(self.word_dict, f)
+
+    def id2word(self):
+        if self.pickle_exist("id2word.pkl"):
+            file_name = os.path.join(self.pickle_path, "id2word.pkl")
+            id2word_dict = _pickle.load(open(file_name, "rb"))
+            return len(id2word_dict)
+        # nothing will be done if id2word.pkl exists
+
+        id2word_dict = {}
+        for word in self.word_dict:
+            id2word_dict[self.word_dict[word]] = word
+        file_name = os.path.join(self.pickle_path, "id2word.pkl")
+        with open(file_name, "wb") as f:
+            _pickle.dump(id2word_dict, f)
+        return len(id2word_dict)
+
+    def class2id(self):
+        if self.pickle_exist("class2id.pkl"):
+            return
+        # nothing will be done if class2id.pkl exists
+
+        file_name = os.path.join(self.pickle_path, "class2id.pkl")
+        with open(file_name, "wb") as f:
+            _pickle.dump(self.label_dict, f)
+
+    def id2class(self):
+        if self.pickle_exist("id2class.pkl"):
+            file_name = os.path.join(self.pickle_path, "id2class.pkl")
+            id2class_dict = _pickle.load(open(file_name, "rb"))
+            return len(id2class_dict)
+        # nothing will be done if id2class.pkl exists
+
+        id2class_dict = {}
+        for label in self.label_dict:
+            id2class_dict[self.label_dict[label]] = label
+        file_name = os.path.join(self.pickle_path, "id2class.pkl")
+        with open(file_name, "wb") as f:
+            _pickle.dump(id2class_dict, f)
+        return len(id2class_dict)
+
+    def embedding(self):
+        if self.pickle_exist("embedding.pkl"):
+            return
+        # nothing will be done if embedding.pkl exists
+
+    def data_train(self):
+        if self.pickle_exist("data_train.pkl"):
+            return
+        # nothing will be done if data_train.pkl exists
+
+        data_train = []
+        sentence = []
+        for w in self.data:
+            w = w.strip()
+            if len(w) <= 1:
+                wid = []
+                lid = []
+                for i in range(len(sentence)):
+                    # if sentence[i][0]=="":
+                    #     print("")
+                    wid.append(self.word_dict[sentence[i][0]])
+                    lid.append(self.label_dict[sentence[i][1]])
+                data_train.append((wid, lid))
+                sentence = []
+                continue
+            sentence.append(w.split('\t'))
+
+        file_name = os.path.join(self.pickle_path, "data_train.pkl")
+        with open(file_name, "wb") as f:
+            _pickle.dump(data_train, f)
+
+    def data_dev(self):
+        pass
+
+    def data_test(self):
+        pass
+
+
+class ClassPreprocess(BasePreprocess):
+    """
+    Pre-process the classification datasets.
+
+    Params:
+        pickle_path - directory to save result of pre-processing
+    Saves:
+        word2id.pkl
+        id2word.pkl
+        class2id.pkl
+        id2class.pkl
+        embedding.pkl
+        data_train.pkl
+        data_dev.pkl
+        data_test.pkl
+    """
+
+    def __init__(self, pickle_path):
+        # super(ClassPreprocess, self).__init__(data, pickle_path)
+        self.word_dict = None
+        self.label_dict = None
+        self.pickle_path = pickle_path  # save directory
+
+    def process(self, data, save_name):
+        """
+        Process data.
+
+        Params:
+            data - nested list, data = [sample1, sample2, ...],
+                sample = [sentence, label], sentence = [word1, word2, ...]
+            save_name - name of processed data, such as data_train.pkl
+        Returns:
+            vocab_size - vocabulary size
+            n_classes - number of classes
+        """
+        self.build_dict(data)
+        self.word2id()
+        vocab_size = self.id2word()
+        self.class2id()
+        num_classes = self.id2class()
+        self.embedding()
+        self.data_generate(data, save_name)
+
+        return vocab_size, num_classes
+
+    def build_dict(self, data):
+        """Build vocabulary."""
+
+        # just read if word2id.pkl and class2id.pkl exists
+        if self.pickle_exist("word2id.pkl") and \
+                self.pickle_exist("class2id.pkl"):
+            file_name = os.path.join(self.pickle_path, "word2id.pkl")
+            with open(file_name, 'rb') as f:
+                self.word_dict = _pickle.load(f)
+            file_name = os.path.join(self.pickle_path, "class2id.pkl")
+            with open(file_name, 'rb') as f:
+                self.label_dict = _pickle.load(f)
+            return
+
+        # build vocabulary from scratch if nothing exists
+        self.word_dict = {
+            DEFAULT_PADDING_LABEL: 0,
+            DEFAULT_UNKNOWN_LABEL: 1,
+            DEFAULT_RESERVED_LABEL[0]: 2,
+            DEFAULT_RESERVED_LABEL[1]: 3,
+            DEFAULT_RESERVED_LABEL[2]: 4}
+        self.label_dict = {}
+
+        # collect every word and label
+        for sent, label in data:
+            if len(sent) <= 1:
+                continue
+
+            if label not in self.label_dict:
+                index = len(self.label_dict)
+                self.label_dict[label] = index
+
+            for word in sent:
+                if word not in self.word_dict:
+                    index = len(self.word_dict)
+                    self.word_dict[word[0]] = index
+
+    def pickle_exist(self, pickle_name):
+        """
+        Check whether a pickle file exists.
+
+        Params
+            pickle_name: the filename of target pickle file
+        Return
+            True if file exists else False
+        """
+        if not os.path.exists(self.pickle_path):
+            os.makedirs(self.pickle_path)
+        file_name = os.path.join(self.pickle_path, pickle_name)
+        if os.path.exists(file_name):
+            return True
+        else:
+            return False
+
+    def word2id(self):
+        """Save vocabulary of {word:id} mapping format."""
+        # nothing will be done if word2id.pkl exists
+        if self.pickle_exist("word2id.pkl"):
+            return
+
+        file_name = os.path.join(self.pickle_path, "word2id.pkl")
+        with open(file_name, "wb") as f:
+            _pickle.dump(self.word_dict, f)
+
+    def id2word(self):
+        """Save vocabulary of {id:word} mapping format."""
+        # nothing will be done if id2word.pkl exists
+        if self.pickle_exist("id2word.pkl"):
+            file_name = os.path.join(self.pickle_path, "id2word.pkl")
+            with open(file_name, 'rb') as f:
+                id2word_dict = _pickle.load(f)
+            return len(id2word_dict)
+
+        id2word_dict = {self.word_dict[w]: w for w in self.word_dict}
+        file_name = os.path.join(self.pickle_path, "id2word.pkl")
+        with open(file_name, "wb") as f:
+            _pickle.dump(id2word_dict, f)
+        return len(id2word_dict)
+
+    def class2id(self):
+        """Save mapping of {class:id}."""
+        # nothing will be done if class2id.pkl exists
+        if self.pickle_exist("class2id.pkl"):
+            return
+
+        file_name = os.path.join(self.pickle_path, "class2id.pkl")
+        with open(file_name, "wb") as f:
+            _pickle.dump(self.label_dict, f)
+
+    def id2class(self):
+        """Save mapping of {id:class}."""
+        # nothing will be done if id2class.pkl exists
+        if self.pickle_exist("id2class.pkl"):
+            file_name = os.path.join(self.pickle_path, "id2class.pkl")
+            with open(file_name, "rb") as f:
+                id2class_dict = _pickle.load(f)
+            return len(id2class_dict)
+
+        id2class_dict = {self.label_dict[c]: c for c in self.label_dict}
+        file_name = os.path.join(self.pickle_path, "id2class.pkl")
+        with open(file_name, "wb") as f:
+            _pickle.dump(id2class_dict, f)
+        return len(id2class_dict)
+
+    def embedding(self):
+        """Save embedding lookup table corresponding to vocabulary."""
+        # nothing will be done if embedding.pkl exists
+        if self.pickle_exist("embedding.pkl"):
+            return
+
+        # retrieve vocabulary from pre-trained embedding (not implemented)
+
+    def data_generate(self, data_src, save_name):
+        """Convert dataset from text to digit."""
+
+        # nothing will be done if file exists
+        save_path = os.path.join(self.pickle_path, save_name)
+        if os.path.exists(save_path):
+            return
+
+        data = []
+        # for every sample
+        for sent, label in data_src:
+            if len(sent) <= 1:
+                continue
+
+            label_id = self.label_dict[label]  # label id
+            sent_id = []  # sentence ids
+            for word in sent:
+                if word in self.word_dict:
+                    sent_id.append(self.word_dict[word])
+                else:
+                    sent_id.append(self.word_dict[DEFAULT_UNKNOWN_LABEL])
+            data.append([sent_id, label_id])
+
+        # save data
+        with open(save_path, "wb") as f:
+            _pickle.dump(data, f)
+
+
+class LMPreprocess(BasePreprocess):
+    def __init__(self, data, pickle_path):
+        super(LMPreprocess, self).__init__(data, pickle_path)