--- conflicted
+++ resolved
@@ -1,11 +1,8 @@
 from fastNLP.loader.base_loader import BaseLoader
-<<<<<<< HEAD
-=======
 
 import configparser
 import traceback
 import json
->>>>>>> 1044c94d
 
 
 class ConfigLoader(BaseLoader):
@@ -18,8 +15,6 @@
     @staticmethod
     def parse(string):
         raise NotImplementedError
-<<<<<<< HEAD
-=======
 
     @staticmethod
     def loadConfig(filePath, sections):
@@ -44,5 +39,4 @@
                     setattr(sections[s], attr, val)
                 except Exception as e:
                     # attribute attr in section s did not been set, default val will be used
-                    pass
->>>>>>> 1044c94d
+                    pass