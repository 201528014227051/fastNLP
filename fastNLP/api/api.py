import warnings

import torch

warnings.filterwarnings('ignore')
import os

from fastNLP.core.dataset import DataSet

from fastNLP.api.model_zoo import load_url
from fastNLP.api.processor import ModelProcessor
from reproduction.chinese_word_segment.cws_io.cws_reader import ConllCWSReader
from reproduction.pos_tag_model.pos_reader import ZhConllPOSReader
from reproduction.Biaffine_parser.util import ConllxDataLoader, add_seg_tag
from fastNLP.core.instance import Instance
from fastNLP.api.pipeline import Pipeline
from fastNLP.core.metrics import SpanFPreRecMetric
from fastNLP.api.processor import IndexerProcessor


# TODO add pretrain urls
model_urls = {
    'cws': "http://123.206.98.91:8888/download/cws_crf_1_11-457fc899.pkl"
}

class API:
    def __init__(self):
        self.pipeline = None
        self._dict = None

    def predict(self, *args, **kwargs):
        raise NotImplementedError

    def load(self, path, device):
        if os.path.exists(os.path.expanduser(path)):
            _dict = torch.load(path, map_location='cpu')
        else:
            _dict = load_url(path, map_location='cpu')
        self._dict = _dict
        self.pipeline = _dict['pipeline']
        for processor in self.pipeline.pipeline:
            if isinstance(processor, ModelProcessor):
                processor.set_model_device(device)


class POS(API):
    """FastNLP API for Part-Of-Speech tagging.

    :param str model_path: the path to the model.
    :param str device: device name such as "cpu" or "cuda:0". Use the same notation as PyTorch.

    """
    def __init__(self, model_path=None, device='cpu'):
        super(POS, self).__init__()
        if model_path is None:
            model_path = model_urls['pos']

        self.load(model_path, device)

    def predict(self, content):
        """

        :param content: list of list of str. Each string is a token(word).
        :return answer: list of list of str. Each string is a tag.
        """
        if not hasattr(self, "pipeline"):
            raise ValueError("You have to load model first.")

        sentence_list = []
        # 1. 检查sentence的类型
        if isinstance(content, str):
            sentence_list.append(content)
        elif isinstance(content, list):
            sentence_list = content

        # 2. 组建dataset
        dataset = DataSet()
        dataset.add_field("words", sentence_list)

        # 3. 使用pipeline
        self.pipeline(dataset)

        def decode_tags(ins):
            pred_tags = ins["tag"]
            chars = ins["words"]
            words = []
            start_idx = 0
            for idx, tag in enumerate(pred_tags):
                if tag[0] == "S":
                    words.append(chars[start_idx:idx + 1] + "/" + tag[2:])
                    start_idx = idx + 1
                elif tag[0] == "E":
                    words.append("".join(chars[start_idx:idx + 1]) + "/" + tag[2:])
                    start_idx = idx + 1
            return words

        dataset.apply(decode_tags, new_field_name="tag_output")

        output = dataset.field_arrays["tag_output"].content
        if isinstance(content, str):
            return output[0]
        elif isinstance(content, list):
            return output

    def test(self, file_path):
        test_data = ZhConllPOSReader().load(file_path)

        tag_vocab = self._dict["tag_vocab"]
        pipeline = self._dict["pipeline"]
        index_tag = IndexerProcessor(vocab=tag_vocab, field_name="tag", new_added_field_name="truth", is_input=False)
        pipeline.pipeline = [index_tag] + pipeline.pipeline

        pipeline(test_data)
        test_data.set_target("truth")
        prediction = test_data.field_arrays["predict"].content
        truth = test_data.field_arrays["truth"].content
        seq_len = test_data.field_arrays["word_seq_origin_len"].content

        # padding by hand
        max_length = max([len(seq) for seq in prediction])
        for idx in range(len(prediction)):
            prediction[idx] = list(prediction[idx]) + ([0] * (max_length - len(prediction[idx])))
            truth[idx] = list(truth[idx]) + ([0] * (max_length - len(truth[idx])))
        evaluator = SpanFPreRecMetric(tag_vocab=tag_vocab, pred="predict", target="truth",
                                      seq_lens="word_seq_origin_len")
        evaluator({"predict": torch.Tensor(prediction), "word_seq_origin_len": torch.Tensor(seq_len)},
                  {"truth": torch.Tensor(truth)})
        test_result = evaluator.get_metric()
        f1 = round(test_result['f'] * 100, 2)
        pre = round(test_result['pre'] * 100, 2)
        rec = round(test_result['rec'] * 100, 2)

        return {"F1": f1, "precision": pre, "recall": rec}


class CWS(API):
    def __init__(self, model_path=None, device='cpu'):
        """
        中文分词高级接口。

        :param model_path: 当model_path为None，使用默认位置的model。如果默认位置不存在，则自动下载模型
        :param device: str，可以为'cpu', 'cuda'或'cuda:0'等。会将模型load到相应device进行推断。
        """
        super(CWS, self).__init__()
        if model_path is None:
            model_path = model_urls['cws']

        self.load(model_path, device)

    def predict(self, content):
        """
        分词接口。

        :param content: str或List[str], 例如: "中文分词很重要！"， 返回的结果是"中文 分词 很 重要 !"。 如果传入的为List[str]，比如
            [ "中文分词很重要！", ...], 返回的结果["中文 分词 很 重要 !", ...]。
        :return: str或List[str], 根据输入的的类型决定。
        """
        if not hasattr(self, 'pipeline'):
            raise ValueError("You have to load model first.")

        sentence_list = []
        # 1. 检查sentence的类型
        if isinstance(content, str):
            sentence_list.append(content)
        elif isinstance(content, list):
            sentence_list = content

        # 2. 组建dataset
        dataset = DataSet()
        dataset.add_field('raw_sentence', sentence_list)

        # 3. 使用pipeline
        self.pipeline(dataset)

        output = dataset.get_field('output').content
        if isinstance(content, str):
            return output[0]
        elif isinstance(content, list):
            return output

    def test(self, filepath):
        """
        传入一个分词文件路径，返回该数据集上分词f1, precision, recall。
        分词文件应该为:
            1	编者按	编者按	NN	O	11	nmod:topic
            2	：	：	PU	O	11	punct
            3	7月	7月	NT	DATE	4	compound:nn
            4	12日	12日	NT	DATE	11	nmod:tmod
            5	，	，	PU	O	11	punct

            1	这	这	DT	O	3	det
            2	款	款	M	O	1	mark:clf
            3	飞行	飞行	NN	O	8	nsubj
            4	从	从	P	O	5	case
            5	外型	外型	NN	O	8	nmod:prep
        以空行分割两个句子，有内容的每行有7列。

        :param filepath: str, 文件路径路径。
        :return: float, float, float. 分别f1, precision, recall.
        """
        tag_proc = self._dict['tag_proc']
        cws_model = self.pipeline.pipeline[-2].model
        pipeline = self.pipeline.pipeline[:-2]

        pipeline.insert(1, tag_proc)
        pp = Pipeline(pipeline)

        reader = ConllCWSReader()

        # te_filename = '/home/hyan/ctb3/test.conllx'
        te_dataset = reader.load(filepath)
        pp(te_dataset)

        from fastNLP.core.tester import Tester
        from fastNLP.core.metrics import BMESF1PreRecMetric

        tester = Tester(data=te_dataset, model=cws_model, metrics=BMESF1PreRecMetric(target='target'), batch_size=64,
                        verbose=0)
        eval_res = tester.test()

        f1 = eval_res['BMESF1PreRecMetric']['f']
        pre = eval_res['BMESF1PreRecMetric']['pre']
        rec = eval_res['BMESF1PreRecMetric']['rec']
        # print("f1:{:.2f}, pre:{:.2f}, rec:{:.2f}".format(f1, pre, rec))

        return f1, pre, rec


class Parser(API):
    def __init__(self, model_path=None, device='cpu'):
        super(Parser, self).__init__()
        if model_path is None:
            model_path = model_urls['parser']

        self.pos_tagger = POS(device=device)
        self.load(model_path, device)

    def predict(self, content):
        if not hasattr(self, 'pipeline'):
            raise ValueError("You have to load model first.")

        # 1. 利用POS得到分词和pos tagging结果
        pos_out = self.pos_tagger.predict(content)
        # pos_out = ['这里/NN 是/VB 分词/NN 结果/NN'.split()]

        # 2. 组建dataset
        dataset = DataSet()
        dataset.add_field('wp', pos_out)
        dataset.apply(lambda x: ['<BOS>']+[w.split('/')[0] for w in x['wp']], new_field_name='words')
        dataset.apply(lambda x: ['<BOS>']+[w.split('/')[1] for w in x['wp']], new_field_name='pos')

        # 3. 使用pipeline
        self.pipeline(dataset)
        dataset.apply(lambda x: [str(arc) for arc in x['arc_pred']], new_field_name='arc_pred')
        dataset.apply(lambda x: [arc + '/' + label for arc, label in
                                 zip(x['arc_pred'], x['label_pred_seq'])][1:], new_field_name='output')
        # output like: [['2/top', '0/root', '4/nn', '2/dep']]
        return dataset.field_arrays['output'].content

    def test(self, filepath):
        data = ConllxDataLoader().load(filepath)
        ds = DataSet()
        for ins1, ins2 in zip(add_seg_tag(data), data):
            ds.append(Instance(words=ins1[0], tag=ins1[1],
                               gold_words=ins2[0], gold_pos=ins2[1],
                               gold_heads=ins2[2], gold_head_tags=ins2[3]))

        pp = self.pipeline
        for p in pp:
            if p.field_name == 'word_list':
                p.field_name = 'gold_words'
            elif p.field_name == 'pos_list':
                p.field_name = 'gold_pos'
        pp(ds)
        head_cor, label_cor, total = 0, 0, 0
        for ins in ds:
            head_gold = ins['gold_heads']
            head_pred = ins['heads']
            length = len(head_gold)
            total += length
            for i in range(length):
                head_cor += 1 if head_pred[i] == head_gold[i] else 0
        uas = head_cor / total
        print('uas:{:.2f}'.format(uas))

        for p in pp:
            if p.field_name == 'gold_words':
                p.field_name = 'word_list'
            elif p.field_name == 'gold_pos':
                p.field_name = 'pos_list'

        return uas


class Analyzer:
    def __init__(self, device='cpu'):

        self.cws = CWS(device=device)
        self.pos = POS(device=device)
        self.parser = Parser(device=device)

    def predict(self, content, seg=False, pos=False, parser=False):
        if seg is False and pos is False and parser is False:
            seg = True
        output_dict = {}
        if seg:
            seg_output = self.cws.predict(content)
            output_dict['seg'] = seg_output
        if pos:
            pos_output = self.pos.predict(content)
            output_dict['pos'] = pos_output
        if parser:
            parser_output = self.parser.predict(content)
            output_dict['parser'] = parser_output

        return output_dict

    def test(self, filepath):
        output_dict = {}
        if self.cws:
            seg_output = self.cws.test(filepath)
            output_dict['seg'] = seg_output
        if self.pos:
            pos_output = self.pos.test(filepath)
            output_dict['pos'] = pos_output
        if self.parser:
            parser_output = self.parser.test(filepath)
            output_dict['parser'] = parser_output

        return output_dict


if __name__ == "__main__":
    # pos_model_path = '/home/zyfeng/fastnlp/reproduction/pos_tag_model/model_pp.pkl'
    # pos = POS(pos_model_path, device='cpu')
    # s = ['编者按：7月12日，英国航空航天系统公司公布了该公司研制的第一款高科技隐形无人机雷电之神。',
    #      '这款飞行从外型上来看酷似电影中的太空飞行器，据英国方面介绍，可以实现洲际远程打击。',
    #      '那么这款无人机到底有多厉害？']
    # print(pos.test("/home/zyfeng/data/sample.conllx"))
    # print(pos.predict(s))

    # cws_model_path = '../../reproduction/chinese_word_segment/models/cws_crf_1_11.pkl'
    cws = CWS(device='cpu')
    s = ['本品是一个抗酸抗胆汁的胃黏膜保护剂' ,
        '这款飞行从外型上来看酷似电影中的太空飞行器，据英国方面介绍，可以实现洲际远程打击。',
         '那么这款无人机到底有多厉害？']
    print(cws.test('/home/hyan/ctb3/test.conllx'))
    print(cws.predict(s))
    print(cws.predict('本品是一个抗酸抗胆汁的胃黏膜保护剂'))

    parser_path = '/home/yfshao/workdir/fastnlp/reproduction/Biaffine_parser/pipe.pkl'
    parser = Parser(parser_path, device='cpu')
    # print(parser.test('/Users/yh/Desktop/test_data/parser_test2.conll'))
<<<<<<< HEAD
    s = ['编者按：7月12日，英国航空航天系统公司公布了该公司研制的第一款高科技隐形无人机雷电之神。',
         '这款飞行从外型上来看酷似电影中的太空飞行器，据英国方面介绍，可以实现洲际远程打击。',
         '那么这款无人机到底有多厉害？']
    print(parser.predict(s))
=======
    # s = ['编者按：7月12日，英国航空航天系统公司公布了该公司研制的第一款高科技隐形无人机雷电之神。',
    #      '这款飞行从外型上来看酷似电影中的太空飞行器，据英国方面介绍，可以实现洲际远程打击。',
    #      '那么这款无人机到底有多厉害？']
    # print(parser.predict(s))
>>>>>>> 7eb02f17
<|MERGE_RESOLUTION|>--- conflicted
+++ resolved
@@ -343,22 +343,20 @@
     cws = CWS(device='cpu')
     s = ['本品是一个抗酸抗胆汁的胃黏膜保护剂' ,
         '这款飞行从外型上来看酷似电影中的太空飞行器，据英国方面介绍，可以实现洲际远程打击。',
+    parser_path = '/home/yfshao/workdir/fastnlp/reproduction/Biaffine_parser/pipe.pkl'
+    parser = Parser(parser_path, device='cpu')
+    # print(parser.test('/Users/yh/Desktop/test_data/parser_test2.conll'))
+    s = ['编者按：7月12日，英国航空航天系统公司公布了该公司研制的第一款高科技隐形无人机雷电之神。',
+         '这款飞行从外型上来看酷似电影中的太空飞行器，据英国方面介绍，可以实现洲际远程打击。',
          '那么这款无人机到底有多厉害？']
     print(cws.test('/home/hyan/ctb3/test.conllx'))
     print(cws.predict(s))
     print(cws.predict('本品是一个抗酸抗胆汁的胃黏膜保护剂'))
 
-    parser_path = '/home/yfshao/workdir/fastnlp/reproduction/Biaffine_parser/pipe.pkl'
-    parser = Parser(parser_path, device='cpu')
+    # parser = Parser(device='cpu')
     # print(parser.test('/Users/yh/Desktop/test_data/parser_test2.conll'))
-<<<<<<< HEAD
-    s = ['编者按：7月12日，英国航空航天系统公司公布了该公司研制的第一款高科技隐形无人机雷电之神。',
-         '这款飞行从外型上来看酷似电影中的太空飞行器，据英国方面介绍，可以实现洲际远程打击。',
-         '那么这款无人机到底有多厉害？']
-    print(parser.predict(s))
-=======
     # s = ['编者按：7月12日，英国航空航天系统公司公布了该公司研制的第一款高科技隐形无人机雷电之神。',
     #      '这款飞行从外型上来看酷似电影中的太空飞行器，据英国方面介绍，可以实现洲际远程打击。',
     #      '那么这款无人机到底有多厉害？']
     # print(parser.predict(s))
->>>>>>> 7eb02f17
+    print(parser.predict(s))