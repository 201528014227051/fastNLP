--- conflicted
+++ resolved
@@ -49,26 +49,15 @@
 
 
 class MultiHeadAtte(nn.Module):
-<<<<<<< HEAD
-    def __init__(self, input_size, output_size, key_size, value_size, num_atte):
+    def __init__(self, model_size, key_size, value_size, num_head, dropout=0.1):
         """
-        实现的是以下内容
-        QW1: (batch_size, seq_len, input_size) * (input_size, key_size)
-        KW2: (batch_size, seq_len, input_size) * (input_size, key_size)
-        VW3: (batch_size, seq_len, input_size) * (input_size, value_size)
 
-        softmax(QK^T/sqrt(scale))*V: (batch_size, seq_len, value_size) 多个head(num_atten指定)的结果为
-            (batch_size, seq_len, value_size*num_atte)
-        最终结果将上式过一个（value_size*num_atte, output_size)的线性层，output为(batch_size, seq_len, output_size)
-        :param input_size: int, 输入的维度
-        :param output_size: int, 输出特征的维度
-        :param key_size: int, query和key映射到该维度
-        :param value_size: int, value映射到该维度
-        :param num_atte:
+        :param model_size: int, 输入维度的大小。同时也是输出维度的大小。
+        :param key_size: int, 每个head的维度大小。
+        :param value_size: int，每个head中value的维度。
+        :param num_head: int，head的数量。
+        :param dropout: float。
         """
-=======
-    def __init__(self, model_size, key_size, value_size, num_head, dropout=0.1):
->>>>>>> 1fdaf236
         super(MultiHeadAtte, self).__init__()
         self.input_size = model_size
         self.key_size = key_size
