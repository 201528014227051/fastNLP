__all__ = [
    "Embedding",
    "StaticEmbedding",
    "ElmoEmbedding",
    "BertEmbedding",
    "StackEmbedding",
    "LSTMCharEmbedding",
    "CNNCharEmbedding",
]
import torch.nn as nn
from ..utils import get_embeddings
from .lstm import LSTM
from ...core.vocabulary import Vocabulary
from abc import abstractmethod
import torch
import numpy as np
import torch.nn.functional as F
import os
from ._elmo import _ElmoModel
from ...io.file_utils import cached_path, _get_base_url
from ._bert import _WordBertModel
from typing import List

import warnings
from ...core.dataset import DataSet
from ...core.batch import DataSetIter
from ...core.sampler import SequentialSampler
from ...core.utils import _move_model_to_device, _get_model_device


class Embedding(nn.Module):
    """
    别名：:class:`fastNLP.modules.Embedding`   :class:`fastNLP.modules.encoder.embedding.Embedding`

    Embedding组件. 可以通过self.num_embeddings获取词表大小; self.embedding_dim获取embedding的维度"""
    
    def __init__(self, init_embed, dropout=0.0, dropout_word=0, unk_index=None):
        """

        :param tuple(int,int),torch.FloatTensor,nn.Embedding,numpy.ndarray init_embed: Embedding的大小(传入tuple(int, int),
            第一个int为vocab_zie, 第二个int为embed_dim); 如果为Tensor, Embedding, ndarray等则直接使用该值初始化Embedding;
            也可以传入TokenEmbedding对象
        :param float dropout: 对Embedding的输出的dropout。
        :param float dropout_word: 按照一定比例随机将word设置为unk的idx，这样可以使得unk这个token得到足够的训练
        :param int unk_index: drop word时替换为的index，如果init_embed为TokenEmbedding不需要传入该值。
        """
        super(Embedding, self).__init__()

        self.embed = get_embeddings(init_embed)
        
        self.dropout = nn.Dropout(dropout)
        if not isinstance(self.embed, TokenEmbedding):
            self._embed_size = self.embed.weight.size(1)
            if dropout_word>0 and not isinstance(unk_index, int):
                raise ValueError("When drop word is set, you need to pass in the unk_index.")
        else:
            self._embed_size = self.embed.embed_size
            unk_index = self.embed.get_word_vocab().unknown_idx
        self.unk_index = unk_index
        self.dropout_word = dropout_word

    def forward(self, x):
        """
        :param torch.LongTensor x: [batch, seq_len]
        :return: torch.Tensor : [batch, seq_len, embed_dim]
        """
        if self.dropout_word>0 and self.training:
            mask = torch.ones_like(x).float() * self.dropout_word
            mask = torch.bernoulli(mask).byte()  # dropout_word越大，越多位置为1
            x = x.masked_fill(mask, self.unk_index)
        x = self.embed(x)
        return self.dropout(x)

    @property
    def num_embedding(self)->int:
        if isinstance(self.embed, nn.Embedding):
            return self.embed.weight.size(0)
        else:
            return self.embed.num_embedding

    def __len__(self):
        return len(self.embed)

    @property
    def embed_size(self) -> int:
        return self._embed_size

    @property
    def embedding_dim(self) -> int:
        return self._embed_size

    @property
    def requires_grad(self):
        """
        Embedding的参数是否允许优化。True: 所有参数运行优化; False: 所有参数不允许优化; None: 部分允许优化、部分不允许
        :return:
        """
        if not isinstance(self.embed, TokenEmbedding):
            return self.embed.weight.requires_grad
        else:
            return self.embed.requires_grad

    @requires_grad.setter
    def requires_grad(self, value):
        if not isinstance(self.embed, TokenEmbedding):
            self.embed.weight.requires_grad = value
        else:
            self.embed.requires_grad = value

    @property
    def size(self):
        if isinstance(self.embed, TokenEmbedding):
            return self.embed.size
        else:
            return self.embed.weight.size()


class TokenEmbedding(nn.Module):
    def __init__(self, vocab):
        super(TokenEmbedding, self).__init__()
        assert vocab.padding_idx is not None, "You vocabulary must have padding."
        self._word_vocab = vocab
        self._word_pad_index = vocab.padding_idx

    @property
    def requires_grad(self):
        """
        Embedding的参数是否允许优化。True: 所有参数运行优化; False: 所有参数不允许优化; None: 部分允许优化、部分不允许
        :return:
        """
        requires_grads = set([param.requires_grad for param in self.parameters()])
        if len(requires_grads) == 1:
            return requires_grads.pop()
        else:
            return None

    @requires_grad.setter
    def requires_grad(self, value):
        for param in self.parameters():
            param.requires_grad = value

    def __len__(self):
        return len(self._word_vocab)

    @property
    def embed_size(self) -> int:
        return self._embed_size

    @property
    def num_embedding(self) -> int:
        return len(self._word_vocab)

    def get_word_vocab(self):
        """
        返回embedding的词典。

        :return: Vocabulary
        """
        return self._word_vocab

    @property
    def size(self):
        return torch.Size(self.num_embedding, self._embed_size)


class StaticEmbedding(TokenEmbedding):
    """
    别名：:class:`fastNLP.modules.StaticEmbedding`   :class:`fastNLP.modules.encoder.embedding.StaticEmbedding`

    StaticEmbedding组件. 给定embedding的名称，根据vocab从embedding中抽取相应的数据。该Embedding可以就按照正常的embedding使用了

    Example::

        >>> embed = StaticEmbedding(vocab, model_dir_or_name='en-glove-6b-50')


    :param vocab: Vocabulary. 若该项为None则会读取所有的embedding。
    :param model_dir_or_name: 可以有两种方式调用预训练好的static embedding：第一种是传入embedding的文件名，第二种是传入embedding
        的名称。目前支持的embedding包括{`en` 或者 `en-glove-840b-300` : glove.840B.300d, `en-glove-6b-50` : glove.6B.50d,
        `en-word2vec-300` : GoogleNews-vectors-negative300}。第二种情况将自动查看缓存中是否存在该模型，没有的话将自动下载。
    :param requires_grad: 是否需要gradient. 默认为True
    :param init_method: 如何初始化没有找到的值。可以使用torch.nn.init.*中各种方法。默认使用torch.nn.init.xavier_uniform_
        。调用该方法时传入一个tensor对象。

    """
    def __init__(self, vocab: Vocabulary, model_dir_or_name: str='en', requires_grad: bool=True, init_method=None):
        super(StaticEmbedding, self).__init__(vocab)

        # 优先定义需要下载的static embedding有哪些。这里估计需要自己搞一个server，
        PRETRAIN_STATIC_FILES = {
            'en': 'glove.840B.300d-cc1ad5e1.tar.gz',
            'en-glove-840b-300': 'glove.840B.300d-cc1ad5e1.tar.gz',
            'en-glove-6b-50': "glove.6B.50d-a6028c70.tar.gz",
            'en-word2vec-300': "GoogleNews-vectors-negative300-be166d9d.tar.gz",
            'en-fasttext': "cc.en.300.vec-d53187b2.gz",
            'cn': "tencent_cn-dab24577.tar.gz",
            'cn-fasttext': "cc.zh.300.vec-d68a9bcf.gz",
        }

        # 得到cache_path
        if model_dir_or_name.lower() in PRETRAIN_STATIC_FILES:
            PRETRAIN_URL = _get_base_url('static')
            model_name = PRETRAIN_STATIC_FILES[model_dir_or_name]
            model_url = PRETRAIN_URL + model_name
            model_path = cached_path(model_url)
            # 检查是否存在
        elif os.path.isfile(model_dir_or_name):
            model_path = model_dir_or_name
        else:
            raise ValueError(f"Cannot recognize {model_dir_or_name}.")

        # 读取embedding
        embedding, hit_flags = self._load_with_vocab(model_path, vocab=vocab, init_method=init_method)
        self.embedding = nn.Embedding(num_embeddings=embedding.shape[0], embedding_dim=embedding.shape[1],
                                      padding_idx=vocab.padding_idx,
                                      max_norm=None, norm_type=2, scale_grad_by_freq=False,
                                      sparse=False, _weight=embedding)
        if vocab._no_create_word_length > 0:  # 需要映射，使得来自于dev, test的idx指向unk
            words_to_words = nn.Parameter(torch.arange(len(vocab)).long(), requires_grad=False)
            for word, idx in vocab:
                if vocab._is_word_no_create_entry(word) and not hit_flags[idx]:
                    words_to_words[idx] = vocab.unknown_idx
            self.words_to_words = words_to_words
        self._embed_size = self.embedding.weight.size(1)
        self.requires_grad = requires_grad

    @property
    def requires_grad(self):
        """
        Embedding的参数是否允许优化。True: 所有参数运行优化; False: 所有参数不允许优化; None: 部分允许优化、部分不允许
        :return:
        """
        requires_grads = set([param.requires_grad for name, param in self.named_parameters()
                                if 'words_to_words' not in name])
        if len(requires_grads) == 1:
            return requires_grads.pop()
        else:
            return None

    @requires_grad.setter
    def requires_grad(self, value):
        for name, param in self.named_parameters():
            if 'words_to_words' in name:
                continue
            param.requires_grad = value

    def _load_with_vocab(self, embed_filepath, vocab, dtype=np.float32, padding='<pad>', unknown='<unk>', normalize=True,
                        error='ignore', init_method=None):
        """
        从embed_filepath这个预训练的词向量中抽取出vocab这个词表的词的embedding。EmbedLoader将自动判断embed_filepath是
        word2vec(第一行只有两个元素)还是glove格式的数据。

        :param str embed_filepath: 预训练的embedding的路径。
        :param vocab: 词表 :class:`~fastNLP.Vocabulary` 类型，读取出现在vocab中的词的embedding。
            没有出现在vocab中的词的embedding将通过找到的词的embedding的正态分布采样出来，以使得整个Embedding是同分布的。
        :param dtype: 读出的embedding的类型
        :param str padding: 词表中padding的token
        :param str unknown: 词表中unknown的token
        :param bool normalize: 是否将每个vector归一化到norm为1
        :param str error: `ignore` , `strict` ; 如果 `ignore` ，错误将自动跳过; 如果 `strict` , 错误将抛出。
            这里主要可能出错的地方在于词表有空行或者词表出现了维度不一致。
        :param init_method: 如何初始化没有找到的值。可以使用torch.nn.init.*中各种方法。默认使用torch.nn.init.zeros_
        :return torch.tensor:  shape为 [len(vocab), dimension], dimension由pretrain的embedding决定。
        """
        assert isinstance(vocab, Vocabulary), "Only fastNLP.Vocabulary is supported."
        if not os.path.exists(embed_filepath):
            raise FileNotFoundError("`{}` does not exist.".format(embed_filepath))
        if init_method is None:
            init_method = nn.init.xavier_uniform_
        with open(embed_filepath, 'r', encoding='utf-8') as f:
            found_count = 0
            line = f.readline().strip()
            parts = line.split()
            start_idx = 0
            if len(parts) == 2:
                dim = int(parts[1])
                start_idx += 1
            else:
                dim = len(parts) - 1
                f.seek(0)
            matrix = torch.zeros(len(vocab), dim)
            init_method(matrix)
            hit_flags = np.zeros(len(vocab), dtype=bool)
            for idx, line in enumerate(f, start_idx):
                try:
                    parts = line.strip().split()
                    word = ''.join(parts[:-dim])
                    nums = parts[-dim:]
                    # 对齐unk与pad
                    if word == padding and vocab.padding is not None:
                        word = vocab.padding
                    elif word == unknown and vocab.unknown is not None:
                        word = vocab.unknown
                    if word in vocab:
                        index = vocab.to_index(word)
                        matrix[index] = torch.from_numpy(np.fromstring(' '.join(nums), sep=' ', dtype=dtype, count=dim))
                        found_count += 1
                        hit_flags[index] = True
                except Exception as e:
                    if error == 'ignore':
                        warnings.warn("Error occurred at the {} line.".format(idx))
                    else:
                        print("Error occurred at the {} line.".format(idx))
                        raise e
            print("Found {} out of {} words in the pre-training embedding.".format(found_count, len(vocab)))

            if normalize:
                matrix /= (torch.norm(matrix, dim=1, keepdim=True) + 1e-12)

            return matrix, hit_flags

    def forward(self, words):
        """
        传入words的index

        :param words: torch.LongTensor, [batch_size, max_len]
        :return: torch.FloatTensor, [batch_size, max_len, embed_size]
        """
        if hasattr(self, 'words_to_words'):
            words = self.words_to_words[words]
        return self.embedding(words)


class ContextualEmbedding(TokenEmbedding):
    def __init__(self, vocab: Vocabulary):
        super(ContextualEmbedding, self).__init__(vocab)

    def add_sentence_cache(self, *datasets, batch_size=32, device='cpu', delete_weights: bool=True):
        """
        由于动态embedding生成比较耗时，所以可以把每句话embedding缓存下来，这样就不需要每次都运行生成过程。

        Example::

            >>>


        :param datasets: DataSet对象
        :param batch_size: int, 生成cache的sentence表示时使用的batch的大小
        :param device: 参考 :class::fastNLP.Trainer 的device
        :param delete_weights: 似乎在生成了cache之后删除权重，在不需要finetune动态模型的情况下，删除权重会大量减少内存占用。
        :return:
        """
        for index, dataset in enumerate(datasets):
            try:
                assert isinstance(dataset, DataSet), "Only fastNLP.DataSet object is allowed."
                assert 'words' in dataset.get_input_name(), "`words` field has to be set as input."
            except Exception as e:
                print(f"Exception happens at {index} dataset.")
                raise e

        sent_embeds = {}
        _move_model_to_device(self, device=device)
        device = _get_model_device(self)
        pad_index = self._word_vocab.padding_idx
        print("Start to calculate sentence representations.")
        with torch.no_grad():
            for index, dataset in enumerate(datasets):
                try:
                    batch = DataSetIter(dataset, batch_size=batch_size, sampler=SequentialSampler())
                    for batch_x, batch_y in batch:
                        words = batch_x['words'].to(device)
                        words_list = words.tolist()
                        seq_len = words.ne(pad_index).sum(dim=-1)
                        max_len = words.size(1)
                        # 因为有些情况可能包含CLS, SEP, 从后面往前计算比较安全。
                        seq_len_from_behind =(max_len - seq_len).tolist()
                        word_embeds = self(words).detach().cpu().numpy()
                        for b in range(words.size(0)):
                            length = seq_len_from_behind[b]
                            if length==0:
                                sent_embeds[tuple(words_list[b][:seq_len[b]])] = word_embeds[b]
                            else:
                                sent_embeds[tuple(words_list[b][:seq_len[b]])] = word_embeds[b, :-length]
                except Exception as e:
                    print(f"Exception happens at {index} dataset.")
                    raise e
        print("Finish calculating sentence representations.")
        self.sent_embeds = sent_embeds
        if delete_weights:
            self._delete_model_weights()

    def _get_sent_reprs(self, words):
        """
        获取sentence的表示，如果有缓存，则返回缓存的值; 没有缓存则返回None

        :param words: torch.LongTensor
        :return:
        """
        if hasattr(self, 'sent_embeds'):
            words_list = words.tolist()
            seq_len = words.ne(self._word_pad_index).sum(dim=-1)
            _embeds = []
            for b in range(len(words)):
                words_i = tuple(words_list[b][:seq_len[b]])
                embed = self.sent_embeds[words_i]
                _embeds.append(embed)
            max_sent_len = max(map(len, _embeds))
            embeds = words.new_zeros(len(_embeds), max_sent_len, self.embed_size, dtype=torch.float,
                                     device=words.device)
            for i, embed in enumerate(_embeds):
                embeds[i, :len(embed)] = torch.FloatTensor(embed).to(words.device)
            return embeds
        return None

    @abstractmethod
    def _delete_model_weights(self):
        """删除计算表示的模型以节省资源"""
        raise NotImplementedError

    def remove_sentence_cache(self):
        """
        删除缓存的句子表示. 删除之后如果模型权重没有被删除，将开始使用动态计算权重。

        :return:
        """
        del self.sent_embeds


class ElmoEmbedding(ContextualEmbedding):
    """
    别名：:class:`fastNLP.modules.ElmoEmbedding`   :class:`fastNLP.modules.encoder.embedding.ElmoEmbedding`

    使用ELMo的embedding。初始化之后，只需要传入words就可以得到对应的embedding。
    我们提供的ELMo预训练模型来自 https://github.com/HIT-SCIR/ELMoForManyLangs

    Example::

        >>> embedding = ElmoEmbedding(vocab, model_dir_or_name='en', layers='2', requires_grad=True)

    :param vocab: 词表
    :param model_dir_or_name: 可以有两种方式调用预训练好的ELMo embedding：第一种是传入ELMo权重的文件名，第二种是传入ELMo版本的名称，
        目前支持的ELMo包括{`en` : 英文版本的ELMo, `cn` : 中文版本的ELMo,}。第二种情况将自动查看缓存中是否存在该模型，没有的话将自动下载
    :param layers: str, 指定返回的层数, 以,隔开不同的层。如果要返回第二层的结果'2', 返回后两层的结果'1,2'。不同的层的结果
        按照这个顺序concat起来。默认为'2'。
    :param requires_grad: bool, 该层是否需要gradient. 默认为False
    :param cache_word_reprs: 可以选择对word的表示进行cache; 设置为True的话，将在初始化的时候为每个word生成对应的embedding，
        并删除character encoder，之后将直接使用cache的embedding。默认为False。
    """
    def __init__(self, vocab: Vocabulary, model_dir_or_name: str='en',
                 layers: str='2', requires_grad: bool=False, cache_word_reprs: bool=False):
        super(ElmoEmbedding, self).__init__(vocab)
        layers = list(map(int, layers.split(',')))
        assert len(layers) > 0, "Must choose one output"
        for layer in layers:
            assert 0 <= layer <= 2, "Layer index should be in range [0, 2]."
        self.layers = layers

        # 根据model_dir_or_name检查是否存在并下载
        PRETRAINED_ELMO_MODEL_DIR = {'en': 'elmo_en-d39843fe.tar.gz',
                                     'cn': 'elmo_cn-5e9b34e2.tar.gz'}

        if model_dir_or_name.lower() in PRETRAINED_ELMO_MODEL_DIR:
            PRETRAIN_URL = _get_base_url('elmo')
            model_name = PRETRAINED_ELMO_MODEL_DIR[model_dir_or_name]
            model_url = PRETRAIN_URL + model_name
            model_dir = cached_path(model_url)
            # 检查是否存在
        elif os.path.isdir(model_dir_or_name):
            model_dir = model_dir_or_name
        else:
            raise ValueError(f"Cannot recognize {model_dir_or_name}.")
        self.model = _ElmoModel(model_dir, vocab, cache_word_reprs=cache_word_reprs)
        self.requires_grad = requires_grad
        self._embed_size = len(self.layers) * self.model.config['encoder']['projection_dim'] * 2

    def forward(self, words: torch.LongTensor):
        """
        计算words的elmo embedding表示。根据elmo文章中介绍的ELMO实际上是有2L+1层结果，但是为了让结果比较容易拆分，token的
            被重复了一次，使得实际上layer=0的结果是[token_embedding;token_embedding], 而layer=1的结果是[forward_hiddens;
            backward_hiddens].

        :param words: batch_size x max_len
        :return: torch.FloatTensor. batch_size x max_len x (512*len(self.layers))
        """
        outputs = self._get_sent_reprs(words)
        if outputs is not None:
            return outputs
        outputs = self.model(words)
        if len(self.layers) == 1:
            outputs = outputs[self.layers[0]]
        else:
            outputs = torch.cat([*outputs[self.layers]], dim=-1)

        return outputs

    def _delete_model_weights(self):
        del self.layers, self.model

    @property
    def requires_grad(self):
        """
        Embedding的参数是否允许优化。True: 所有参数运行优化; False: 所有参数不允许优化; None: 部分允许优化、部分不允许

        :return:
        """
        requires_grads = set([param.requires_grad for name, param in self.named_parameters()
                             if 'words_to_chars_embedding' not in name and 'words_to_words' not in name])
        if len(requires_grads) == 1:
            return requires_grads.pop()
        else:
            return None

    @requires_grad.setter
    def requires_grad(self, value):
        for name, param in self.named_parameters():
            if 'words_to_chars_embedding' in name or 'words_to_words' in name: # 这个不能加入到requires_grad中
                continue
            param.requires_grad = value


class BertEmbedding(ContextualEmbedding):
    """
    别名：:class:`fastNLP.modules.BertEmbedding`   :class:`fastNLP.modules.encoder.embedding.BertEmbedding`

    使用BERT对words进行encode的Embedding。建议将输入的words长度限制在450以内，而不要使用512。这是由于预训练的bert模型长
        度限制为512个token，而因为输入的word是未进行word piece分割的，在分割之后长度可能会超过最大长度限制。

    Example::

        >>> embedding = BertEmbedding(vocab, model_dir_or_name='en-base-uncased', requires_grad=False, layers='4,-2,-1')


    :param fastNLP.Vocabulary vocab: 词表
    :param str model_dir_or_name: 模型所在目录或者模型的名称。默认值为 ``en-base-uncased``.
    :param str layers:最终结果中的表示。以','隔开层数，可以以负数去索引倒数几层
    :param str pool_method: 因为在bert中，每个word会被表示为多个word pieces, 当获取一个word的表示的时候，怎样从它的word pieces
<<<<<<< HEAD
        中计算得到它对应的表示。支持``last``, ``first``, ``avg``, ``max``。
=======
        中计算得到他对应的表示。支持 ``last``, ``first``, ``avg``, ``max``.
>>>>>>> 0a2122a7
    :param bool include_cls_sep: bool，在bert计算句子的表示的时候，需要在前面加上[CLS]和[SEP], 是否在结果中保留这两个内容。 这样
        会使得word embedding的结果比输入的结果长两个token。在使用 :class::StackEmbedding 可能会遇到问题。
    :param bool requires_grad: 是否需要gradient。
    """
    def __init__(self, vocab: Vocabulary, model_dir_or_name: str='en-base-uncased', layers: str='-1',
                 pool_method: str='first', include_cls_sep: bool=False, requires_grad: bool=False):
        super(BertEmbedding, self).__init__(vocab)
        # 根据model_dir_or_name检查是否存在并下载
        PRETRAINED_BERT_MODEL_DIR = {'en': 'bert-base-cased-f89bfe08.zip',
                                     'en-base-uncased': 'bert-base-uncased-3413b23c.zip',
                                     'en-base-cased': 'bert-base-cased-f89bfe08.zip',
                                     'en-large-uncased': 'bert-large-uncased-20939f45.zip',
                                     'en-large-cased': 'bert-large-cased-e0cf90fc.zip',

                                     'cn': 'bert-base-chinese-29d0a84a.zip',
                                     'cn-base': 'bert-base-chinese-29d0a84a.zip',

                                     'multilingual': 'bert-base-multilingual-cased-1bd364ee.zip',
                                     'multilingual-base-uncased': 'bert-base-multilingual-uncased-f8730fe4.zip',
                                     'multilingual-base-cased': 'bert-base-multilingual-cased-1bd364ee.zip',
                                     }

        if model_dir_or_name.lower() in PRETRAINED_BERT_MODEL_DIR:
            PRETRAIN_URL = _get_base_url('bert')
            model_name = PRETRAINED_BERT_MODEL_DIR[model_dir_or_name]
            model_url = PRETRAIN_URL + model_name
            model_dir = cached_path(model_url)
            # 检查是否存在
        elif os.path.isdir(model_dir_or_name):
            model_dir = model_dir_or_name
        else:
            raise ValueError(f"Cannot recognize {model_dir_or_name}.")

        self.model = _WordBertModel(model_dir=model_dir, vocab=vocab, layers=layers,
                                    pool_method=pool_method, include_cls_sep=include_cls_sep)

        self.requires_grad = requires_grad
        self._embed_size = len(self.model.layers)*self.model.encoder.hidden_size

    def _delete_model_weights(self):
        del self.model

    def forward(self, words):
        """
        计算words的bert embedding表示。计算之前会在每句话的开始增加[CLS]在结束增加[SEP], 并根据include_cls_sep判断要不要
            删除这两个token的表示。

        :param torch.LongTensor words: [batch_size, max_len]
        :return: torch.FloatTensor. batch_size x max_len x (768*len(self.layers))
        """
        outputs = self._get_sent_reprs(words)
        if outputs is not None:
            return outputs
        outputs = self.model(words)
        outputs = torch.cat([*outputs], dim=-1)

        return outputs

    @property
    def requires_grad(self):
        """
        Embedding的参数是否允许优化。True: 所有参数运行优化; False: 所有参数不允许优化; None: 部分允许优化、部分不允许
        :return:
        """
        requires_grads = set([param.requires_grad for name, param in self.named_parameters()
                             if 'word_pieces_lengths' not in name])
        if len(requires_grads) == 1:
            return requires_grads.pop()
        else:
            return None

    @requires_grad.setter
    def requires_grad(self, value):
        for name, param in self.named_parameters():
            if 'word_pieces_lengths' in name:  # 这个不能加入到requires_grad中
                continue
            param.requires_grad = value


def _construct_char_vocab_from_vocab(vocab:Vocabulary, min_freq:int=1):
    """
    给定一个word的vocabulary生成character的vocabulary.

    :param vocab: 从vocab
    :param min_freq:
    :return:
    """
    char_vocab = Vocabulary(min_freq=min_freq)
    for word, index in vocab:
        if not vocab._is_word_no_create_entry(word):
            char_vocab.add_word_lst(list(word))
    return char_vocab


class CNNCharEmbedding(TokenEmbedding):
    """
    别名：:class:`fastNLP.modules.CNNCharEmbedding`   :class:`fastNLP.modules.encoder.embedding.CNNCharEmbedding`

    使用CNN生成character embedding。CNN的结果为, embed(x) -> Dropout(x) -> CNN(x) -> activation(x) -> pool
        -> fc. 不同的kernel大小的fitler结果是concat起来的。

    Example::

        >>> cnn_char_embed = CNNCharEmbedding(vocab)


    :param vocab: 词表
    :param embed_size: 该word embedding的大小，默认值为50.
    :param char_emb_size: character的embed的大小。character是从vocab中生成的。默认值为50.
    :param dropout: 以多大的概率drop
    :param filter_nums: filter的数量. 长度需要和kernels一致。默认值为[40, 30, 20].
    :param kernel_sizes: kernel的大小. 默认值为[5, 3, 1].
    :param pool_method: character的表示在合成一个表示时所使用的pool方法，支持'avg', 'max'.
    :param activation: CNN之后使用的激活方法，支持'relu', 'sigmoid', 'tanh' 或者自定义函数.
    :param min_char_freq: character的最少出现次数。默认值为2.
    """
    def __init__(self, vocab: Vocabulary, embed_size: int=50, char_emb_size: int=50, dropout:float=0.5,
                 filter_nums: List[int]=(40, 30, 20), kernel_sizes: List[int]=(5, 3, 1), pool_method: str='max',
                 activation='relu', min_char_freq: int=2):
        super(CNNCharEmbedding, self).__init__(vocab)

        for kernel in kernel_sizes:
            assert kernel % 2 == 1, "Only odd kernel is allowed."

        assert pool_method in ('max', 'avg')
        self.dropout = nn.Dropout(dropout, inplace=True)
        self.pool_method = pool_method
        # activation function
        if isinstance(activation, str):
            if activation.lower() == 'relu':
                self.activation = F.relu
            elif activation.lower() == 'sigmoid':
                self.activation = F.sigmoid
            elif activation.lower() == 'tanh':
                self.activation = F.tanh
        elif activation is None:
            self.activation = lambda x: x
        elif callable(activation):
            self.activation = activation
        else:
            raise Exception(
                "Undefined activation function: choose from: [relu, tanh, sigmoid, or a callable function]")

        print("Start constructing character vocabulary.")
        # 建立char的词表
        self.char_vocab = _construct_char_vocab_from_vocab(vocab, min_freq=min_char_freq)
        self.char_pad_index = self.char_vocab.padding_idx
        print(f"In total, there are {len(self.char_vocab)} distinct characters.")
        # 对vocab进行index
        max_word_len = max(map(lambda x: len(x[0]), vocab))
        self.words_to_chars_embedding = nn.Parameter(torch.full((len(vocab), max_word_len),
                                                                fill_value=self.char_pad_index, dtype=torch.long),
                                                     requires_grad=False)
        self.word_lengths = nn.Parameter(torch.zeros(len(vocab)).long(), requires_grad=False)
        for word, index in vocab:
            # if index!=vocab.padding_idx:  # 如果是pad的话，直接就为pad_value了。修改为不区分pad, 这样所有的<pad>也是同一个embed
            self.words_to_chars_embedding[index, :len(word)] = \
                torch.LongTensor([self.char_vocab.to_index(c) for c in word])
            self.word_lengths[index] = len(word)
        self.char_embedding = nn.Embedding(len(self.char_vocab), char_emb_size)

        self.convs = nn.ModuleList([nn.Conv1d(
            char_emb_size, filter_nums[i], kernel_size=kernel_sizes[i], bias=True, padding=kernel_sizes[i] // 2)
            for i in range(len(kernel_sizes))])
        self._embed_size = embed_size
        self.fc = nn.Linear(sum(filter_nums), embed_size)
        self.init_param()

    def forward(self, words):
        """
        输入words的index后，生成对应的words的表示。

        :param words: [batch_size, max_len]
        :return: [batch_size, max_len, embed_size]
        """
        batch_size, max_len = words.size()
        chars = self.words_to_chars_embedding[words]  # batch_size x max_len x max_word_len
        word_lengths = self.word_lengths[words] # batch_size x max_len
        max_word_len = word_lengths.max()
        chars = chars[:, :, :max_word_len]
        # 为1的地方为mask
        chars_masks = chars.eq(self.char_pad_index)  # batch_size x max_len x max_word_len 如果为0, 说明是padding的位置了
        chars = self.char_embedding(chars)  # batch_size x max_len x max_word_len x embed_size
        self.dropout(chars)
        reshaped_chars = chars.reshape(batch_size*max_len, max_word_len, -1)
        reshaped_chars = reshaped_chars.transpose(1, 2)  # B' x E x M
        conv_chars = [conv(reshaped_chars).transpose(1, 2).reshape(batch_size, max_len, max_word_len, -1)
                      for conv in self.convs]
        conv_chars = torch.cat(conv_chars, dim=-1).contiguous()  # B x max_len x max_word_len x sum(filters)
        conv_chars = self.activation(conv_chars)
        if self.pool_method == 'max':
            conv_chars = conv_chars.masked_fill(chars_masks.unsqueeze(-1), float('-inf'))
            chars, _ = torch.max(conv_chars, dim=-2) # batch_size x max_len x sum(filters)
        else:
            conv_chars = conv_chars.masked_fill(chars_masks.unsqueeze(-1), 0)
            chars = torch.sum(conv_chars, dim=-2)/chars_masks.eq(0).sum(dim=-1, keepdim=True).float()
        chars = self.fc(chars)
        return chars

    @property
    def requires_grad(self):
        """
        Embedding的参数是否允许优化。True: 所有参数运行优化; False: 所有参数不允许优化; None: 部分允许优化、部分不允许
        :return:
        """
        params = []
        for name, param in self.named_parameters():
            if 'words_to_chars_embedding' not in name and 'word_lengths' not in name:
                params.append(param.requires_grad)
        requires_grads = set(params)
        if len(requires_grads) == 1:
            return requires_grads.pop()
        else:
            return None

    @requires_grad.setter
    def requires_grad(self, value):
        for name, param in self.named_parameters():
            if 'words_to_chars_embedding' in name or 'word_lengths' in name:  # 这个不能加入到requires_grad中
                continue
            param.requires_grad = value

    def init_param(self):
        for name, param in self.named_parameters():
            if 'words_to_chars_embedding' in name or 'word_lengths' in name:  # 这个不能reset
                continue
            if param.data.dim()>1:
                nn.init.xavier_uniform_(param, 1)
            else:
                nn.init.uniform_(param, -1, 1)

class LSTMCharEmbedding(TokenEmbedding):
    """
    别名：:class:`fastNLP.modules.LSTMCharEmbedding`   :class:`fastNLP.modules.encoder.embedding.LSTMCharEmbedding`

    使用LSTM的方式对character进行encode. embed(x) -> Dropout(x) -> LSTM(x) -> activation(x) -> pool

    Example::

        >>> lstm_char_embed = LSTMCharEmbedding(vocab)

    :param vocab: 词表
    :param embed_size: embedding的大小。默认值为50.
    :param char_emb_size: character的embedding的大小。默认值为50.
    :param dropout: 以多大概率drop
    :param hidden_size: LSTM的中间hidden的大小，如果为bidirectional的，hidden会除二，默认为50.
    :param pool_method: 支持'max', 'avg'
    :param activation: 激活函数，支持'relu', 'sigmoid', 'tanh', 或者自定义函数.
    :param min_char_freq: character的最小出现次数。默认值为2.
    :param bidirectional: 是否使用双向的LSTM进行encode。默认值为True。
    """
    def __init__(self, vocab: Vocabulary, embed_size: int=50, char_emb_size: int=50, dropout:float=0.5, hidden_size=50,
                 pool_method: str='max', activation='relu', min_char_freq: int=2, bidirectional=True):
        super(LSTMCharEmbedding, self).__init__(vocab)

        assert hidden_size % 2 == 0, "Only even kernel is allowed."

        assert pool_method in ('max', 'avg')
        self.pool_method = pool_method
        self.dropout = nn.Dropout(dropout, inplace=True)
        # activation function
        if isinstance(activation, str):
            if activation.lower() == 'relu':
                self.activation = F.relu
            elif activation.lower() == 'sigmoid':
                self.activation = F.sigmoid
            elif activation.lower() == 'tanh':
                self.activation = F.tanh
        elif activation is None:
            self.activation = lambda x: x
        elif callable(activation):
            self.activation = activation
        else:
            raise Exception(
                "Undefined activation function: choose from: [relu, tanh, sigmoid, or a callable function]")

        print("Start constructing character vocabulary.")
        # 建立char的词表
        self.char_vocab = _construct_char_vocab_from_vocab(vocab, min_freq=min_char_freq)
        self.char_pad_index = self.char_vocab.padding_idx
        print(f"In total, there are {len(self.char_vocab)} distinct characters.")
        # 对vocab进行index
        self.max_word_len = max(map(lambda x: len(x[0]), vocab))
        self.words_to_chars_embedding = nn.Parameter(torch.full((len(vocab), self.max_word_len),
                                                                fill_value=self.char_pad_index, dtype=torch.long),
                                                     requires_grad=False)
        self.word_lengths = nn.Parameter(torch.zeros(len(vocab)).long(), requires_grad=False)
        for word, index in vocab:
            # if index!=vocab.padding_idx:  # 如果是pad的话，直接就为pad_value了. 修改为不区分pad与否
            self.words_to_chars_embedding[index, :len(word)] = \
                torch.LongTensor([self.char_vocab.to_index(c) for c in word])
            self.word_lengths[index] = len(word)
        self.char_embedding = nn.Embedding(len(self.char_vocab), char_emb_size)

        self.fc = nn.Linear(hidden_size, embed_size)
        hidden_size = hidden_size // 2 if bidirectional else hidden_size

        self.lstm = LSTM(char_emb_size, hidden_size, bidirectional=bidirectional, batch_first=True)
        self._embed_size = embed_size
        self.bidirectional = bidirectional

    def forward(self, words):
        """
        输入words的index后，生成对应的words的表示。

        :param words: [batch_size, max_len]
        :return: [batch_size, max_len, embed_size]
        """
        batch_size, max_len = words.size()
        chars = self.words_to_chars_embedding[words]  # batch_size x max_len x max_word_len
        word_lengths = self.word_lengths[words]  # batch_size x max_len
        max_word_len = word_lengths.max()
        chars = chars[:, :, :max_word_len]
        # 为mask的地方为1
        chars_masks = chars.eq(self.char_pad_index)  # batch_size x max_len x max_word_len 如果为0, 说明是padding的位置了
        chars = self.char_embedding(chars)  # batch_size x max_len x max_word_len x embed_size
        chars = self.dropout(chars)
        reshaped_chars = chars.reshape(batch_size * max_len, max_word_len, -1)
        char_seq_len = chars_masks.eq(0).sum(dim=-1).reshape(batch_size * max_len)
        lstm_chars = self.lstm(reshaped_chars, char_seq_len)[0].reshape(batch_size, max_len, max_word_len, -1)
        # B x M x M x H

        lstm_chars = self.activation(lstm_chars)
        if self.pool_method == 'max':
            lstm_chars = lstm_chars.masked_fill(chars_masks.unsqueeze(-1), float('-inf'))
            chars, _ = torch.max(lstm_chars, dim=-2)  # batch_size x max_len x H
        else:
            lstm_chars = lstm_chars.masked_fill(chars_masks.unsqueeze(-1), 0)
            chars = torch.sum(lstm_chars, dim=-2) / chars_masks.eq(0).sum(dim=-1, keepdim=True).float()

        chars = self.fc(chars)

        return chars

    @property
    def requires_grad(self):
        """
        Embedding的参数是否允许优化。True: 所有参数运行优化; False: 所有参数不允许优化; None: 部分允许优化、部分不允许
        :return:
        """
        params = []
        for name, param in self.named_parameters():
            if 'words_to_chars_embedding' not in name and 'word_lengths' not in name:
                params.append(param)
        requires_grads = set(params)
        if len(requires_grads) == 1:
            return requires_grads.pop()
        else:
            return None

    @requires_grad.setter
    def requires_grad(self, value):
        for name, param in self.named_parameters():
            if 'words_to_chars_embedding' in name or 'word_lengths' in name:  # 这个不能加入到requires_grad中
                continue
            param.requires_grad = value


class StackEmbedding(TokenEmbedding):
    """
    别名：:class:`fastNLP.modules.StackEmbedding`   :class:`fastNLP.modules.encoder.embedding.StackEmbedding`

    支持将多个embedding集合成一个embedding。

    Example::

        >>> embed_1 = StaticEmbedding(vocab, model_dir_or_name='en-glove-6b-50', requires_grad=True)
        >>> embed_2 = StaticEmbedding(vocab, model_dir_or_name='en-word2vec-300', requires_grad=True)


    :param embeds: 一个由若干个TokenEmbedding组成的list，要求每一个TokenEmbedding的词表都保持一致

    """
    def __init__(self, embeds: List[TokenEmbedding]):
        vocabs = []
        for embed in embeds:
            vocabs.append(embed.get_word_vocab())
        _vocab = vocabs[0]
        for vocab in vocabs[1:]:
            assert vocab == _vocab, "All embeddings should use the same word vocabulary."

        super(StackEmbedding, self).__init__(_vocab)
        assert isinstance(embeds, list)
        for embed in embeds:
            assert isinstance(embed, TokenEmbedding), "Only TokenEmbedding type is supported."
        self.embeds = nn.ModuleList(embeds)
        self._embed_size = sum([embed.embed_size for embed in self.embeds])

    def append(self, embed: TokenEmbedding):
        """
        添加一个embedding到结尾。
        :param embed:
        :return:
        """
        assert isinstance(embed, TokenEmbedding)
        self.embeds.append(embed)

    def pop(self):
        """
        弹出最后一个embed
        :return:
        """
        return self.embeds.pop()

    @property
    def embed_size(self):
        return self._embed_size

    @property
    def requires_grad(self):
        """
        Embedding的参数是否允许优化。True: 所有参数运行优化; False: 所有参数不允许优化; None: 部分允许优化、部分不允许
        :return:
        """
        requires_grads = set([embed.requires_grad for embed in self.embeds()])
        if len(requires_grads)==1:
            return requires_grads.pop()
        else:
            return None

    @requires_grad.setter
    def requires_grad(self, value):
        for embed in self.embeds():
            embed.requires_grad = value

    def forward(self, words):
        """
        得到多个embedding的结果，并把结果按照顺序concat起来。

        :param words: batch_size x max_len
        :return: 返回的shape和当前这个stack embedding中embedding的组成有关
        """
        outputs = []
        for embed in self.embeds:
            outputs.append(embed(words))
        return torch.cat(outputs, dim=-1)
<|MERGE_RESOLUTION|>--- conflicted
+++ resolved
@@ -524,11 +524,7 @@
     :param str model_dir_or_name: 模型所在目录或者模型的名称。默认值为 ``en-base-uncased``.
     :param str layers:最终结果中的表示。以','隔开层数，可以以负数去索引倒数几层
     :param str pool_method: 因为在bert中，每个word会被表示为多个word pieces, 当获取一个word的表示的时候，怎样从它的word pieces
-<<<<<<< HEAD
         中计算得到它对应的表示。支持``last``, ``first``, ``avg``, ``max``。
-=======
-        中计算得到他对应的表示。支持 ``last``, ``first``, ``avg``, ``max``.
->>>>>>> 0a2122a7
     :param bool include_cls_sep: bool，在bert计算句子的表示的时候，需要在前面加上[CLS]和[SEP], 是否在结果中保留这两个内容。 这样
         会使得word embedding的结果比输入的结果长两个token。在使用 :class::StackEmbedding 可能会遇到问题。
     :param bool requires_grad: 是否需要gradient。
