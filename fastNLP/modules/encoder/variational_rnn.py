--- conflicted
+++ resolved
@@ -31,15 +31,9 @@
                        for other RNN, h_0, [batch_size, hidden_size]
         :param mask_x: [batch_size, input_size] dropout mask for input
         :param mask_h: [batch_size, hidden_size] dropout mask for hidden
-<<<<<<< HEAD
         :return PackedSequence output: [seq_len, bacth_size, hidden_size]
                 hidden: for LSTM, tuple of (h_n, c_n), [batch_size, hidden_size]
                         for other RNN, h_n, [batch_size, hidden_size]
-=======
-        :return: (output, hidden)
-            **output**: [seq_len, bacth_size, hidden_size].
-            **hidden**: for LSTM, tuple of (h_n, c_n), [batch_size, hidden_size]; For other RNN, h_n, [batch_size, hidden_size].
->>>>>>> 7eb02f17
         """
         def get_hi(hi, h0, size):
             h0_size = size - hi.size(0)
