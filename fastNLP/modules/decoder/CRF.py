import torch
from torch import nn

from fastNLP.modules.utils import initial_parameter


def log_sum_exp(x, dim=-1):
    max_value, _ = x.max(dim=dim, keepdim=True)
    res = torch.log(torch.sum(torch.exp(x - max_value), dim=dim, keepdim=True)) + max_value
    return res.squeeze(dim)


def seq_len_to_byte_mask(seq_lens):
    # usually seq_lens: LongTensor, batch_size
    # return value: ByteTensor, batch_size x max_len
    batch_size = seq_lens.size(0)
    max_len = seq_lens.max()
    broadcast_arange = torch.arange(max_len).view(1, -1).repeat(batch_size, 1)
    mask = broadcast_arange.lt(seq_lens.float().view(-1, 1))
    return mask


class ConditionalRandomField(nn.Module):
    def __init__(self, tag_size, include_start_end_trans=False, initial_method=None):
        """
        :param tag_size: int, num of tags
        :param include_start_end_trans: bool, whether to include start/end tag
        """
        super(ConditionalRandomField, self).__init__()

        self.include_start_end_trans = include_start_end_trans
        self.tag_size = tag_size

        # the meaning of entry in this matrix is (from_tag_id, to_tag_id) score
        self.trans_m = nn.Parameter(torch.randn(tag_size, tag_size))
        if self.include_start_end_trans:
            self.start_scores = nn.Parameter(torch.randn(tag_size))
            self.end_scores = nn.Parameter(torch.randn(tag_size))

        # self.reset_parameter()
        initial_parameter(self, initial_method)

    def reset_parameter(self):
        nn.init.xavier_normal_(self.trans_m)
        if self.include_start_end_trans:
            nn.init.normal_(self.start_scores)
            nn.init.normal_(self.end_scores)

    def _normalizer_likelihood(self, logits, mask):
        """
        Computes the (batch_size,) denominator term for the log-likelihood, which is the
        sum of the likelihoods across all possible state sequences.
        :param logits:FloatTensor, max_len x batch_size x tag_size
        :param mask:ByteTensor, max_len x batch_size
        :return:FloatTensor, batch_size
        """
        seq_len, batch_size, n_tags = logits.size()
        alpha = logits[0]
        if self.include_start_end_trans:
            alpha += self.start_scores.view(1, -1)

        for i in range(1, seq_len):
            emit_score = logits[i].view(batch_size, 1, n_tags)
            trans_score = self.trans_m.view(1, n_tags, n_tags)
            tmp = alpha.view(batch_size, n_tags, 1) + emit_score + trans_score
            alpha = log_sum_exp(tmp, 1) * mask[i].view(batch_size, 1) + alpha * (1 - mask[i]).view(batch_size, 1)

        if self.include_start_end_trans:
            alpha += self.end_scores.view(1, -1)

        return log_sum_exp(alpha, 1)

    def _glod_score(self, logits, tags, mask):
        """
        Compute the score for the gold path.
        :param logits: FloatTensor, max_len x batch_size x tag_size
        :param tags: LongTensor, max_len x batch_size
        :param mask: ByteTensor, max_len x batch_size
        :return:FloatTensor, batch_size
        """
        seq_len, batch_size, _ = logits.size()
        batch_idx = torch.arange(batch_size, dtype=torch.long, device=logits.device)
        seq_idx = torch.arange(seq_len, dtype=torch.long, device=logits.device)

        # trans_socre [L-1, B]
        trans_score = self.trans_m[tags[:seq_len - 1], tags[1:]] * mask[1:, :]
        # emit_score [L, B]
        emit_score = logits[seq_idx.view(-1, 1), batch_idx.view(1, -1), tags] * mask
        # score [L-1, B]
        score = trans_score + emit_score[:seq_len - 1, :]
        score = score.sum(0) + emit_score[-1]
        if self.include_start_end_trans:
            st_scores = self.start_scores.view(1, -1).repeat(batch_size, 1)[batch_idx, tags[0]]
<<<<<<< HEAD
            last_idx = mask.long().sum(0)
=======
            last_idx = mask.long().sum(0) - 1
>>>>>>> 64a9bacb
            ed_scores = self.end_scores.view(1, -1).repeat(batch_size, 1)[batch_idx, tags[last_idx, batch_idx]]
            print(score.size(), st_scores.size(), ed_scores.size())
            score += st_scores + ed_scores
        # return [B,]
        return score

    def forward(self, feats, tags, mask):
        """
        Calculate the neg log likelihood
        :param feats:FloatTensor, batch_size x max_len x tag_size
        :param tags:LongTensor, batch_size x max_len
        :param mask:ByteTensor batch_size x max_len
        :return:FloatTensor, batch_size
        """
        feats = feats.transpose(0, 1)
        tags = tags.transpose(0, 1).long()
        mask = mask.transpose(0, 1).float()
        all_path_score = self._normalizer_likelihood(feats, mask)
        gold_path_score = self._glod_score(feats, tags, mask)

        return all_path_score - gold_path_score

    def viterbi_decode(self, data, mask, get_score=False):
        """
        Given a feats matrix, return best decode path and best score.
        :param data:FloatTensor, batch_size x max_len x tag_size
        :param mask:ByteTensor batch_size x max_len
        :param get_score: bool, whether to output the decode score.
        :return: scores, paths
        """
        batch_size, seq_len, n_tags = data.size()
        data = data.transpose(0, 1).data  # L, B, H
        mask = mask.transpose(0, 1).data.float()  # L, B

        # dp
        vpath = data.new_zeros((seq_len, batch_size, n_tags), dtype=torch.long)
        vscore = data[0]
        if self.include_start_end_trans:
            vscore += self.start_scores.view(1. - 1)
        for i in range(1, seq_len):
            prev_score = vscore.view(batch_size, n_tags, 1)
            cur_score = data[i].view(batch_size, 1, n_tags)
            trans_score = self.trans_m.view(1, n_tags, n_tags).data
            score = prev_score + trans_score + cur_score
            best_score, best_dst = score.max(1)
            vpath[i] = best_dst
            vscore = best_score * mask[i].view(batch_size, 1) + vscore * (1 - mask[i]).view(batch_size, 1)

        if self.include_start_end_trans:
            vscore += self.end_scores.view(1, -1)

        # backtrace
        batch_idx = torch.arange(batch_size, dtype=torch.long, device=data.device)
        seq_idx = torch.arange(seq_len, dtype=torch.long, device=data.device)
        lens = (mask.long().sum(0) - 1)
        # idxes [L, B], batched idx from seq_len-1 to 0
        idxes = (lens.view(1, -1) - seq_idx.view(-1, 1)) % seq_len

        ans = data.new_empty((seq_len, batch_size), dtype=torch.long)
        ans_score, last_tags = vscore.max(1)
        ans[idxes[0], batch_idx] = last_tags
        for i in range(seq_len - 1):
            last_tags = vpath[idxes[i], batch_idx, last_tags]
            ans[idxes[i + 1], batch_idx] = last_tags

        if get_score:
            return ans_score, ans.transpose(0, 1)
        return ans.transpose(0, 1)<|MERGE_RESOLUTION|>--- conflicted
+++ resolved
@@ -2,7 +2,6 @@
 from torch import nn
 
 from fastNLP.modules.utils import initial_parameter
-
 
 def log_sum_exp(x, dim=-1):
     max_value, _ = x.max(dim=dim, keepdim=True)
@@ -21,7 +20,7 @@
 
 
 class ConditionalRandomField(nn.Module):
-    def __init__(self, tag_size, include_start_end_trans=False, initial_method=None):
+    def __init__(self, tag_size, include_start_end_trans=True ,initial_method = None):
         """
         :param tag_size: int, num of tags
         :param include_start_end_trans: bool, whether to include start/end tag
@@ -39,7 +38,6 @@
 
         # self.reset_parameter()
         initial_parameter(self, initial_method)
-
     def reset_parameter(self):
         nn.init.xavier_normal_(self.trans_m)
         if self.include_start_end_trans:
@@ -83,19 +81,15 @@
         seq_idx = torch.arange(seq_len, dtype=torch.long, device=logits.device)
 
         # trans_socre [L-1, B]
-        trans_score = self.trans_m[tags[:seq_len - 1], tags[1:]] * mask[1:, :]
+        trans_score = self.trans_m[tags[:seq_len-1], tags[1:]] * mask[1:, :]
         # emit_score [L, B]
-        emit_score = logits[seq_idx.view(-1, 1), batch_idx.view(1, -1), tags] * mask
+        emit_score = logits[seq_idx.view(-1,1), batch_idx.view(1,-1), tags] * mask
         # score [L-1, B]
-        score = trans_score + emit_score[:seq_len - 1, :]
+        score = trans_score + emit_score[:seq_len-1, :]
         score = score.sum(0) + emit_score[-1]
         if self.include_start_end_trans:
             st_scores = self.start_scores.view(1, -1).repeat(batch_size, 1)[batch_idx, tags[0]]
-<<<<<<< HEAD
-            last_idx = mask.long().sum(0)
-=======
             last_idx = mask.long().sum(0) - 1
->>>>>>> 64a9bacb
             ed_scores = self.end_scores.view(1, -1).repeat(batch_size, 1)[batch_idx, tags[last_idx, batch_idx]]
             print(score.size(), st_scores.size(), ed_scores.size())
             score += st_scores + ed_scores
@@ -127,14 +121,14 @@
         :return: scores, paths
         """
         batch_size, seq_len, n_tags = data.size()
-        data = data.transpose(0, 1).data  # L, B, H
-        mask = mask.transpose(0, 1).data.float()  # L, B
+        data = data.transpose(0, 1).data # L, B, H
+        mask = mask.transpose(0, 1).data.float() # L, B
 
         # dp
         vpath = data.new_zeros((seq_len, batch_size, n_tags), dtype=torch.long)
         vscore = data[0]
         if self.include_start_end_trans:
-            vscore += self.start_scores.view(1. - 1)
+            vscore += self.start_scores.view(1. -1)
         for i in range(1, seq_len):
             prev_score = vscore.view(batch_size, n_tags, 1)
             cur_score = data[i].view(batch_size, 1, n_tags)
@@ -152,14 +146,14 @@
         seq_idx = torch.arange(seq_len, dtype=torch.long, device=data.device)
         lens = (mask.long().sum(0) - 1)
         # idxes [L, B], batched idx from seq_len-1 to 0
-        idxes = (lens.view(1, -1) - seq_idx.view(-1, 1)) % seq_len
+        idxes = (lens.view(1,-1) - seq_idx.view(-1,1)) % seq_len
 
         ans = data.new_empty((seq_len, batch_size), dtype=torch.long)
         ans_score, last_tags = vscore.max(1)
         ans[idxes[0], batch_idx] = last_tags
         for i in range(seq_len - 1):
             last_tags = vpath[idxes[i], batch_idx, last_tags]
-            ans[idxes[i + 1], batch_idx] = last_tags
+            ans[idxes[i+1], batch_idx] = last_tags
 
         if get_score:
             return ans_score, ans.transpose(0, 1)
