--- conflicted
+++ resolved
@@ -373,14 +373,10 @@
         :return dataset: the read data set
 
         """
-<<<<<<< HEAD
         import warnings
         warnings.warn('read_csv is deprecated, use CSVLoader instead',
                       category=DeprecationWarning)
-        with open(csv_path, "r") as f:
-=======
         with open(csv_path, "r", encoding='utf-8') as f:
->>>>>>> 15cdee82
             start_idx = 0
             if headers is None:
                 headers = f.readline().rstrip('\r\n')
