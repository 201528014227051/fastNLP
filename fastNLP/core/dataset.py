import _pickle as pickle

import numpy as np

from fastNLP.core.fieldarray import AutoPadder
from fastNLP.core.fieldarray import FieldArray
from fastNLP.core.instance import Instance
from fastNLP.core.utils import get_func_signature


class DataSet(object):
    """DataSet is the collection of examples.
    DataSet provides instance-level interface. You can append and access an instance of the DataSet.
    However, it stores data in a different way: Field-first, Instance-second.

    """

    def __init__(self, data=None):
        """

        :param data: a dict or a list.
                If `data` is a dict, the key is the name of a FieldArray and the value is the FieldArray. All values
                must be of the same length.
                If `data` is a list, it must be a list of Instance objects.
        """
        self.field_arrays = {}
        if data is not None:
            if isinstance(data, dict):
                length_set = set()
                for key, value in data.items():
                    length_set.add(len(value))
                assert len(length_set) == 1, "Arrays must all be same length."
                for key, value in data.items():
                    self.add_field(name=key, fields=value)
            elif isinstance(data, list):
                for ins in data:
                    assert isinstance(ins, Instance), "Must be Instance type, not {}.".format(type(ins))
                    self.append(ins)

            else:
                raise ValueError("data only be dict or list type.")

    def __contains__(self, item):
        return item in self.field_arrays

    def __iter__(self):
        def iter_func():
            for idx in range(len(self)):
                yield self[idx]

        return iter_func()

    def _inner_iter(self):
        class Iter_ptr:
            def __init__(self, dataset, idx):
                self.dataset = dataset
                self.idx = idx

            def __getitem__(self, item):
                assert item in self.dataset.field_arrays, "no such field:{} in Instance {}".format(item, self.dataset[
                    self.idx])
                assert self.idx < len(self.dataset.field_arrays[item]), "index:{} out of range".format(self.idx)
                return self.dataset.field_arrays[item][self.idx]

            def __repr__(self):
                return self.dataset[self.idx].__repr__()

        def inner_iter_func():
            for idx in range(len(self)):
                yield Iter_ptr(self, idx)

        return inner_iter_func()

    def __getitem__(self, idx):
        """Fetch Instance(s) at the `idx` position(s) in the dataset.
        Notice: This method returns a copy of the actual instance(s). Any change to the returned value would not modify
        the origin instance(s) of the DataSet.
        If you want to make in-place changes to all Instances, use `apply` method.

        :param idx: can be int or slice.
        :return: If `idx` is int, return an Instance object.
                If `idx` is slice, return a DataSet object.
        """
        if isinstance(idx, int):
            return Instance(**{name: self.field_arrays[name][idx] for name in self.field_arrays})
        elif isinstance(idx, slice):
            if idx.start is not None and (idx.start >= len(self) or idx.start <= -len(self)):
                raise RuntimeError(f"Start index {idx.start} out of range 0-{len(self)-1}")
            data_set = DataSet()
            for field in self.field_arrays.values():
                data_set.add_field(name=field.name, fields=field.content[idx], padder=field.padder,
                                   is_input=field.is_input, is_target=field.is_target, ignore_type=field.ignore_type)
            return data_set
        elif isinstance(idx, str):
            if idx not in self:
                raise KeyError("No such field called {} in DataSet.".format(idx))
            return self.field_arrays[idx]
        else:
            raise KeyError("Unrecognized type {} for idx in __getitem__ method".format(type(idx)))

    def __getattr__(self, item):
        # Not tested. Don't use !!
        if item == "field_arrays":
            raise AttributeError
        if isinstance(item, str) and item in self.field_arrays:
            return self.field_arrays[item]

    def __setstate__(self, state):
        self.__dict__ = state

    def __getstate__(self):
        return self.__dict__

    def __len__(self):
        """Fetch the length of the dataset.

        :return length:
        """
        if len(self.field_arrays) == 0:
            return 0
        field = iter(self.field_arrays.values()).__next__()
        return len(field)

    def __inner_repr__(self):
        if len(self) < 20:
            return ",\n".join([ins.__repr__() for ins in self])
        else:
            return self[:5].__inner_repr__() + "\n...\n" + self[-5:].__inner_repr__()

    def __repr__(self):
        return "DataSet(" + self.__inner_repr__() + ")"

    def append(self, ins):
        """Add an instance to the DataSet.
        If the DataSet is not empty, the instance must have the same field names as the rest instances in the DataSet.

        :param ins: an Instance object

        """
        if len(self.field_arrays) == 0:
            # DataSet has no field yet
            for name, field in ins.fields.items():
                field = field.tolist() if isinstance(field, np.ndarray) else field
                self.field_arrays[name] = FieldArray(name, [field])  # 第一个样本，必须用list包装起来
        else:
            if len(self.field_arrays) != len(ins.fields):
                raise ValueError(
                    "DataSet object has {} fields, but attempt to append an Instance object with {} fields."
                        .format(len(self.field_arrays), len(ins.fields)))
            for name, field in ins.fields.items():
                assert name in self.field_arrays
                self.field_arrays[name].append(field)

    def add_field(self, name, fields, padder=None, is_input=False, is_target=False, ignore_type=False):
        """Add a new field to the DataSet.
        
        :param str name: the name of the field.
        :param fields: a list of int, float, or other objects.
        :param padder: PadBase对象，如何对该Field进行padding。如果为None则使用
        :param bool is_input: whether this field is model input.
        :param bool is_target: whether this field is label or target.
        :param bool ignore_type: If True, do not perform type check. (Default: False)
        """
        if padder is None:
            padder = AutoPadder(pad_val=0)

        if len(self.field_arrays) != 0:
            if len(self) != len(fields):
                raise RuntimeError(f"The field to append must have the same size as dataset. "
                                   f"Dataset size {len(self)} != field size {len(fields)}")
        self.field_arrays[name] = FieldArray(name, fields, is_target=is_target, is_input=is_input,
                                             padder=padder, ignore_type=ignore_type)

    def delete_field(self, name):
        """Delete a field based on the field name.

        :param name: the name of the field to be deleted.
        """
        self.field_arrays.pop(name)

    def get_field(self, field_name):
        if field_name not in self.field_arrays:
            raise KeyError("Field name {} not found in DataSet".format(field_name))
        return self.field_arrays[field_name]

    def get_all_fields(self):
        """Return all the fields with their names.

        :return field_arrays: the internal data structure of DataSet.
        """
        return self.field_arrays

    def get_length(self):
        """Fetch the length of the dataset.

        :return length:
        """
        return len(self)

    def rename_field(self, old_name, new_name):
        """Rename a field.

        :param str old_name:
        :param str new_name:
        """
        if old_name in self.field_arrays:
            self.field_arrays[new_name] = self.field_arrays.pop(old_name)
            self.field_arrays[new_name].name = new_name
        else:
            raise KeyError("DataSet has no field named {}.".format(old_name))

    def set_target(self, *field_names, flag=True):
        """Change the target flag of these fields.

        :param field_names: a sequence of str, indicating field names
        :param bool flag: Set these fields as target if True. Unset them if False.
        """
        for name in field_names:
            if name in self.field_arrays:
                self.field_arrays[name].is_target = flag
            else:
                raise KeyError("{} is not a valid field name.".format(name))

    def set_input(self, *field_name, flag=True):
        """Set the input flag of these fields.

        :param field_name: a sequence of str, indicating field names.
        :param bool flag: Set these fields as input if True. Unset them if False.
        """
        for name in field_name:
            if name in self.field_arrays:
                self.field_arrays[name].is_input = flag
            else:
                raise KeyError("{} is not a valid field name.".format(name))

    def set_padder(self, field_name, padder):
        """为field_name设置padder

        :param field_name: str, 设置field的padding方式为padder
        :param padder: PadderBase类型或None. 设置为None即删除padder。即对该field不进行padding操作.
        :return:
        """
        if field_name not in self.field_arrays:
            raise KeyError("There is no field named {}.".format(field_name))
        self.field_arrays[field_name].set_padder(padder)

    def set_pad_val(self, field_name, pad_val):
        """为某个field设置对应的pad_val.

        :param field_name: str，修改该field的pad_val
        :param pad_val: int，该field的padder会以pad_val作为padding index
        :return:
        """
        if field_name not in self.field_arrays:
            raise KeyError("There is no field named {}.".format(field_name))
        self.field_arrays[field_name].set_pad_val(pad_val)

    def get_input_name(self):
        """返回所有is_input被设置为True的field名称

        :return list, 里面的元素为被设置为input的field名称
        """
        return [name for name, field in self.field_arrays.items() if field.is_input]

    def get_target_name(self):
        """返回所有is_target被设置为True的field名称

        :return list, 里面的元素为被设置为target的field名称
        """
        return [name for name, field in self.field_arrays.items() if field.is_target]

<<<<<<< HEAD
    def apply_field(self, func, field_name, new_field_name=None, **kwargs):
        """将DataSet中的每个instance中的`field_name`这个field传给func，并获取它的返回值.

        :param func: Callable, input是instance的`field_name`这个field.
        :param field_name: str, 传入func的是哪个field.
        :param new_field_name: (str, None). 如果不是None，将func的返回值放入这个名为`new_field_name`的新field中，如果名称与已有
                               的field相同，则覆盖之前的field.
        :param **kwargs: 合法的参数有以下三个
                        (1) is_input: bool, 如果为True则将`new_field_name`这个field设置为input
                        (2) is_target: bool, 如果为True则将`new_field_name`这个field设置为target
                        (3) ignore_type: bool, 如果为True则将`new_field_name`这个field的ignore_type设置为true, 忽略其类型
        :return: List[], 里面的元素为func的返回值，所以list长度为DataSet的长度
=======
    def apply(self, func, new_field_name=None, **kwargs):
        """Apply a function to every instance of the DataSet.

        :param func: a function that takes an instance as input.
        :param str new_field_name: If not None, results of the function will be stored as a new field.
        :param kwargs: Accept parameters will be
            (1) is_input: boolean, will be ignored if new_field is None. If True, the new field will be as input.
            (2) is_target: boolean, will be ignored if new_field is None. If True, the new field will be as target.
        :return results: if new_field_name is not passed, returned values of the function over all instances.
>>>>>>> 13d89789
        """
        assert len(self)!=0, "Null DataSet cannot use apply()."
        if field_name not in self:
            raise KeyError("DataSet has no field named `{}`.".format(field_name))
        results = []
        idx = -1
        try:
            for idx, ins in enumerate(self._inner_iter()):
                results.append(func(ins[field_name]))
        except Exception as e:
            if idx!=-1:
                print("Exception happens at the `{}`th instance.".format(idx))
            raise e
        if not (new_field_name is None) and len(list(filter(lambda x: x is not None, results))) == 0:  # all None
            raise ValueError("{} always return None.".format(get_func_signature(func=func)))

        if new_field_name is not None:
            self._add_apply_field(results, new_field_name, kwargs)

        return results

    def _add_apply_field(self, results, new_field_name, kwargs):
        """将results作为加入到新的field中，field名称为new_field_name

        :param results: List[], 一般是apply*()之后的结果
        :param new_field_name: str, 新加入的field的名称
        :param kwargs: dict, 用户apply*()时传入的自定义参数
        :return:
        """
        extra_param = {}
        if 'is_input' in kwargs:
            extra_param['is_input'] = kwargs['is_input']
        if 'is_target' in kwargs:
            extra_param['is_target'] = kwargs['is_target']
        if 'ignore_type' in kwargs:
            extra_param['ignore_type'] = kwargs['ignore_type']
        if new_field_name in self.field_arrays:
            # overwrite the field, keep same attributes
            old_field = self.field_arrays[new_field_name]
            if 'is_input' not in extra_param:
                extra_param['is_input'] = old_field.is_input
            if 'is_target' not in extra_param:
                extra_param['is_target'] = old_field.is_target
            if 'ignore_type' not in extra_param:
                extra_param['ignore_type'] = old_field.ignore_type
            self.add_field(name=new_field_name, fields=results, is_input=extra_param["is_input"],
                           is_target=extra_param["is_target"], ignore_type=extra_param['ignore_type'])
        else:
            self.add_field(name=new_field_name, fields=results, is_input=extra_param.get("is_input", None),
                           is_target=extra_param.get("is_target", None),
                           ignore_type=extra_param.get("ignore_type", False))

    def apply(self, func, new_field_name=None, **kwargs):
        """将DataSet中每个instance传入到func中，并获取它的返回值.

        :param func: Callable, 参数是DataSet中的instance
        :param new_field_name: (None, str). (1) None, 不创建新的field; (2) str，将func的返回值放入这个名为
                              `new_field_name`的新field中，如果名称与已有的field相同，则覆盖之前的field;
        :param kwargs: 合法的参数有以下三个
                        (1) is_input: bool, 如果为True则将`new_field_name`的field设置为input
                        (2) is_target: bool, 如果为True则将`new_field_name`的field设置为target
                        (3) ignore_type: bool, 如果为True则将`new_field_name`的field的ignore_type设置为true, 忽略其类型
        :return: List[], 里面的元素为func的返回值，所以list长度为DataSet的长度
        """
        assert len(self)!=0, "Null DataSet cannot use apply()."
        idx = -1
        try:
            results = []
            for idx, ins in enumerate(self._inner_iter()):
                results.append(func(ins))
        except Exception as e:
            if idx!=-1:
                print("Exception happens at the `{}`th instance.".format(idx))
            raise e
        # results = [func(ins) for ins in self._inner_iter()]
        if not (new_field_name is None) and len(list(filter(lambda x: x is not None, results))) == 0:  # all None
            raise ValueError("{} always return None.".format(get_func_signature(func=func)))

        if new_field_name is not None:
            self._add_apply_field(results, new_field_name, kwargs)

        return results

    def drop(self, func, inplace=True):
        """func接受一个instance，返回bool值，返回值为True时，该instance会被删除。

        :param func: Callable, 接受一个instance作为参数，返回bool值。为True时删除该instance
        :param inplace: bool, 是否在当前DataSet中直接删除instance。如果为False，返回值为一个删除了相应instance的新的DataSet

        :return: DataSet.
        """
        if inplace:
            results = [ins for ins in self._inner_iter() if not func(ins)]
            for name, old_field in self.field_arrays.items():
                self.field_arrays[name].content = [ins[name] for ins in results]
            return self
        else:
            results = [ins for ins in self if not func(ins)]
            data = DataSet(results)
            for field_name, field in self.field_arrays.items():
                data.field_arrays[field_name].to(field)
            return data

    def split(self, ratio):
        """将DataSet按照ratio的比例拆分，返回两个DataSet

        :param ratio: float, 0<ratio<1, 返回的第一个DataSet拥有ratio这么多数据，第二个DataSet拥有(1-ratio)这么多数据
        :return (DataSet, DataSet)
        """
        assert isinstance(ratio, float)
        assert 0 < ratio < 1
        all_indices = [_ for _ in range(len(self))]
        np.random.shuffle(all_indices)
        split = int(ratio * len(self))
        dev_indices = all_indices[:split]
        train_indices = all_indices[split:]
        dev_set = DataSet()
        train_set = DataSet()
        for idx in dev_indices:
            dev_set.append(self[idx])
        for idx in train_indices:
            train_set.append(self[idx])
        for field_name in self.field_arrays:
            train_set.field_arrays[field_name].to(self.field_arrays[field_name])
            dev_set.field_arrays[field_name].to(self.field_arrays[field_name])

        return train_set, dev_set

    @classmethod
    def read_csv(cls, csv_path, headers=None, sep=",", dropna=True):
        """Load data from a CSV file and return a DataSet object.

        :param str csv_path: path to the CSV file
        :param List[str] or Tuple[str] headers: headers of the CSV file
        :param str sep: delimiter in CSV file. Default: ","
        :param bool dropna: If True, drop rows that have less entries than headers.
        :return dataset: the read data set

        """
        with open(csv_path, "r", encoding='utf-8') as f:
            start_idx = 0
            if headers is None:
                headers = f.readline().rstrip('\r\n')
                headers = headers.split(sep)
                start_idx += 1
            else:
                assert isinstance(headers, (list, tuple)), "headers should be list or tuple, not {}.".format(
                    type(headers))
            _dict = {}
            for col in headers:
                _dict[col] = []
            for line_idx, line in enumerate(f, start_idx):
                contents = line.rstrip('\r\n').split(sep)
                if len(contents) != len(headers):
                    if dropna:
                        continue
                    else:
                        # TODO change error type
                        raise ValueError("Line {} has {} parts, while header has {} parts." \
                                         .format(line_idx, len(contents), len(headers)))
                for header, content in zip(headers, contents):
                    _dict[header].append(content)
        return cls(_dict)

    def save(self, path):
        """保存DataSet.

        :param path: str, 将DataSet存在哪个路径
        """
        with open(path, 'wb') as f:
            pickle.dump(self, f)

    @staticmethod
    def load(path):
        """从保存的DataSet pickle路径中读取DataSet

        :param path: str, 读取路径
        :return  DataSet:
        """
        with open(path, 'rb') as f:
            d = pickle.load(f)
            assert isinstance(d, DataSet), "The object is not DataSet, but {}.".format(type(d))
        return d


def construct_dataset(sentences):
    """Construct a data set from a list of sentences.

    :param sentences: list of list of str
    :return dataset: a DataSet object
    """
    dataset = DataSet()
    for sentence in sentences:
        instance = Instance()
        instance['raw_sentence'] = sentence
        dataset.append(instance)
    return dataset<|MERGE_RESOLUTION|>--- conflicted
+++ resolved
@@ -269,7 +269,6 @@
         """
         return [name for name, field in self.field_arrays.items() if field.is_target]
 
-<<<<<<< HEAD
     def apply_field(self, func, field_name, new_field_name=None, **kwargs):
         """将DataSet中的每个instance中的`field_name`这个field传给func，并获取它的返回值.
 
@@ -282,17 +281,7 @@
                         (2) is_target: bool, 如果为True则将`new_field_name`这个field设置为target
                         (3) ignore_type: bool, 如果为True则将`new_field_name`这个field的ignore_type设置为true, 忽略其类型
         :return: List[], 里面的元素为func的返回值，所以list长度为DataSet的长度
-=======
-    def apply(self, func, new_field_name=None, **kwargs):
-        """Apply a function to every instance of the DataSet.
-
-        :param func: a function that takes an instance as input.
-        :param str new_field_name: If not None, results of the function will be stored as a new field.
-        :param kwargs: Accept parameters will be
-            (1) is_input: boolean, will be ignored if new_field is None. If True, the new field will be as input.
-            (2) is_target: boolean, will be ignored if new_field is None. If True, the new field will be as target.
-        :return results: if new_field_name is not passed, returned values of the function over all instances.
->>>>>>> 13d89789
+
         """
         assert len(self)!=0, "Null DataSet cannot use apply()."
         if field_name not in self:
