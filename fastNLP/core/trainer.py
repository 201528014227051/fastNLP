--- conflicted
+++ resolved
@@ -1,6 +1,7 @@
 import os
 import time
 from datetime import datetime
+from datetime import timedelta
 from tqdm import tqdm
 
 import torch
@@ -22,23 +23,16 @@
 from fastNLP.core.utils import _check_loss_evaluate
 from fastNLP.core.utils import _move_dict_value_to_device
 from fastNLP.core.utils import get_func_signature
-
+from fastNLP.core.utils import _relocate_pbar
 
 class Trainer(object):
     """Main Training Loop
 
     """
-
-<<<<<<< HEAD
     def __init__(self, train_data, model, losser=None, metrics=None, n_epochs=3, batch_size=32, update_every=50,
                  validate_every=-1, dev_data=None, use_cuda=False, save_path=None,
                  optimizer=Adam(lr=0.01, weight_decay=0), check_code_level=0,
-                 metric_key=None, sampler=RandomSampler()):
-=======
-    def __init__(self, train_data, model, losser=None, metrics=None, optimizer=Adam(lr=0.01, weight_decay=0),
-                 sampler=RandomSampler(), n_epochs=3, batch_size=32, print_every=50, validate_every=-1, dev_data=None,
-                 use_cuda=False, metric_key=None, save_path=None, check_code_level=0):
->>>>>>> 1421b7df
+                 metric_key=None, sampler=RandomSampler(), use_tqdm=True):
         """
 
         :param DataSet train_data: the training data
@@ -59,11 +53,8 @@
             smaller, add a `-` character in front of the string. For example
                 ::
                     metric_key="-PPL"   # language model gets better as perplexity gets smaller
-<<<<<<< HEAD
         :param sampler: method used to generate batch data.
-=======
-
->>>>>>> 1421b7df
+        :param use_tqdm: boolean, use tqdm to show train progress.
 
         """
         super(Trainer, self).__init__()
@@ -127,17 +118,19 @@
         else:
             self.optimizer = optimizer.construct_from_pytorch(self.model.parameters())
 
+        self.use_tqdm = use_tqdm
+        if self.use_tqdm:
+            tester_verbose = 0
+        else:
+            tester_verbose = 1
+
         if self.dev_data is not None:
             self.tester = Tester(model=self.model,
                                  data=self.dev_data,
                                  metrics=self.metrics,
                                  batch_size=self.batch_size,
-<<<<<<< HEAD
                                  use_cuda=self.use_cuda,
-                                 verbose=0)
-=======
-                                 use_cuda=self.use_cuda)
->>>>>>> 1421b7df
+                                 verbose=tester_verbose)
 
         self.step = 0
         self.start_time = None  # start timestamp
@@ -167,18 +160,10 @@
             else:
                 path = os.path.join(self.save_path, 'tensorboard_logs_{}'.format(self.start_time))
                 self._summary_writer = SummaryWriter(path)
-
-<<<<<<< HEAD
-            self._tqdm_train()
-=======
-            epoch = 1
-            while epoch <= self.n_epochs:
-
-                data_iterator = Batch(self.train_data, batch_size=self.batch_size, sampler=self.sampler,
-                                      as_numpy=False)
-
-                self._train_epoch(data_iterator, self.model, epoch, start)
->>>>>>> 1421b7df
+            if self.use_tqdm:
+                self._tqdm_train()
+            else:
+                self._print_train()
 
         finally:
             self._summary_writer.close()
@@ -218,31 +203,67 @@
                         eval_res = self._do_validation()
                         eval_str = "Epoch {}/{}. Step:{}/{}. ".format(epoch, self.n_epochs, self.step, total_steps) + \
                                    self.tester._format_eval_results(eval_res)
-                        pbar = self._relocate_pbar(pbar, print_str=eval_str, total=total_steps, initial=self.step)
-                    time.sleep(0.1)
+                        pbar = _relocate_pbar(pbar, print_str=eval_str)
                 if self.validate_every < 0 and self.dev_data:
                     eval_res = self._do_validation()
                     eval_str = "Epoch {}/{}. Step:{}/{}. ".format(epoch, self.n_epochs, self.step, total_steps) + \
                                self.tester._format_eval_results(eval_res)
-                    pbar = self._relocate_pbar(pbar, print_str=eval_str, total=total_steps, initial=self.step)
+                    pbar = _relocate_pbar(pbar, print_str=eval_str)
                 if epoch!=self.n_epochs:
                     data_iterator = Batch(self.train_data, batch_size=self.batch_size, sampler=self.sampler,
                                           as_numpy=False)
             pbar.close()
 
-    def _relocate_pbar(self, pbar, total, initial, print_str=None):
-        postfix = pbar.postfix
-        desc = pbar.desc
-        pbar.close()
-        avg_time = pbar.avg_time
-        start_t = pbar.start_t
-        if print_str:
-            print(print_str)
-        pbar = tqdm(total=total, postfix=postfix, desc=desc, leave=False, initial=initial, dynamic_ncols=True)
-        pbar.start_t = start_t
-        pbar.avg_time = avg_time
-        pbar.sp(pbar.__repr__())
-        return pbar
+
+    def _print_train(self):
+        """
+
+        :param data_iterator:
+        :param model:
+        :param epoch:
+        :param start:
+        :return:
+        """
+        epoch = 1
+        start = time.time()
+        while epoch <= self.n_epochs:
+
+            data_iterator = Batch(self.train_data, batch_size=self.batch_size, sampler=self.sampler,
+                                  as_numpy=False)
+
+            for batch_x, batch_y in data_iterator:
+                # TODO 这里可能会遇到问题，万一用户在model内部修改了prediction的device就会有问题
+                _move_dict_value_to_device(batch_x, batch_y, device=self._model_device)
+                prediction = self._data_forward(self.model, batch_x)
+                loss = self._compute_loss(prediction, batch_y)
+                self._grad_backward(loss)
+                self._update()
+                self._summary_writer.add_scalar("loss", loss.item(), global_step=self.step)
+                for name, param in self.model.named_parameters():
+                    if param.requires_grad:
+                        self._summary_writer.add_scalar(name + "_mean", param.mean(), global_step=self.step)
+                        # self._summary_writer.add_scalar(name + "_std", param.std(), global_step=self.step)
+                        # self._summary_writer.add_scalar(name + "_grad_sum", param.sum(), global_step=self.step)
+                if self.print_every > 0 and self.step % self.print_every == 0:
+                    end = time.time()
+                    diff = timedelta(seconds=round(end - start))
+                    print_output = "[epoch: {:>3} step: {:>4}] train loss: {:>4.6} time:  {}".format(
+                        epoch, self.step, loss.data, diff)
+                    print(print_output)
+
+                if (self.validate_every > 0 and self.step % self.validate_every == 0 and
+                        self.dev_data is not None):
+                    self._do_validation()
+
+                self.step += 1
+
+            # validate_every override validation at end of epochs
+            if self.dev_data and self.validate_every <= 0:
+                self._do_validation()
+            epoch += 1
+
+
+
 
     def _do_validation(self):
         res = self.tester.test()
