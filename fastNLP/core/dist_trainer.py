--- conflicted
+++ resolved
@@ -51,8 +51,7 @@
                  update_every=1, print_every=10, validate_every=-1,
                  log_path=None,
                  save_every=-1, save_path=None, device='auto',
-                 fp16='', backend=None, init_method=None,
-                 find_unused_parameters=True):
+                 fp16='', backend=None, init_method=None):
 
         assert device in ['auto', 'cuda', 'cpu'], "Please set correct device in [auto', 'cuda', 'cpu']"
         if device == 'auto':
@@ -108,7 +107,6 @@
             model, optimizer = amp.initialize(model, optimizer, opt_level=self.fp16)
 
         # init DataParallel
-<<<<<<< HEAD
         if parse_version(torch.__version__)>=parse_version('1.1'):
             self.model = DDP(model, device_ids=[self.local_rank],
                              output_device=self.local_rank, find_unused_parameters=True)
@@ -116,15 +114,6 @@
             self.model = DDP(model, device_ids=[self.local_rank],
                              output_device=self.local_rank)
 
-=======
-        if find_unused_parameters:
-            # to support old version
-            self.model = DDP(model, device_ids=[self.local_rank],
-                             output_device=self.local_rank, find_unused_parameters=find_unused_parameters)
-        else:
-            self.model = DDP(model, device_ids=[self.local_rank],
-                             output_device=self.local_rank)
->>>>>>> cacf4036
         self.optimizer = optimizer
         self.sampler = DistributedSampler(self.train_data)
         self.data_iterator = self._get_data_iter(self.train_data)
