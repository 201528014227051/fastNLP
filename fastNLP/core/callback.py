import os

import torch
from tensorboardX import SummaryWriter

from fastNLP.io.model_io import ModelSaver, ModelLoader


class Callback(object):
    """An Interface for all callbacks.

    Any customized callback should implement at least one of the following methods.

    """

    def __init__(self):
        super(Callback, self).__init__()
        self._trainer = None  # 在Trainer内部被重新赋值

    @property
    def trainer(self):
        return self._trainer

    @property
    def step(self):
        """current step number, in range(1, self.n_steps+1)"""
        return self._trainer.step

    @property
    def n_steps(self):
        """total number of steps for training"""
        return self.n_steps

    @property
    def batch_size(self):
        """batch size for training"""
        return self._trainer.batch_size

    @property
    def epoch(self):
        """current epoch number,  in range(1, self.n_epochs+1)"""
        return self._trainer.epoch

    @property
    def n_epochs(self):
        """total number of epochs"""
        return self._trainer.n_epochs

    @property
    def optimizer(self):
        """torch.optim.Optimizer for current model"""
        return self._trainer.optimizer

    @property
    def model(self):
        """training model"""
        return self._trainer.model

    @property
    def pbar(self):
        """If use_tqdm, return trainer's tqdm print bar, else return None."""
        return self._trainer.pbar

    def on_train_begin(self):
        # before the main training loop
        pass

    def on_epoch_begin(self):
        # at the beginning of each epoch
        pass

    def on_batch_begin(self, batch_x, batch_y, indices):
        # at the beginning of each step/mini-batch
        pass

    def on_loss_begin(self, batch_y, predict_y):
        # after data_forward, and before loss computation
        pass

    def on_backward_begin(self, loss):
        # after loss computation, and before gradient backward
        pass

    def on_backward_end(self):
        pass

    def on_step_end(self):
        pass

    def on_batch_end(self, *args):
        # at the end of each step/mini-batch
        pass

    def on_valid_begin(self):
        pass

    def on_valid_end(self, eval_result, metric_key):
        """
        每次执行验证机的evaluation后会调用。传入eval_result

        :param eval_result: Dict[str: Dict[str: float]], evaluation的结果
        :param metric_key: str
        :return:
        """
        pass

    def on_epoch_end(self):
        """
        每个epoch结束将会调用该方法
        """
        pass

    def on_train_end(self):
        """
        训练结束，调用该方法
        """
        pass

    def on_exception(self, exception):
        """
        当训练过程出现异常，会触发该方法
        :param exception: 某种类型的Exception，比如KeyboardInterrupt等
        """
        pass


class CallbackManager(Callback):
    """A manager for all callbacks passed into Trainer.
    It collects resources inside Trainer and raise callbacks.

    """

    def __init__(self, env, callbacks=None):
        """

        :param dict env: The key is the name of the Trainer attribute(str). The value is the attribute itself.
        :param List[Callback] callbacks:
        """
        super(CallbackManager, self).__init__()
        # set attribute of trainer environment
        self.env = env

        self.callbacks = []
        if callbacks is not None:
            if isinstance(callbacks, list):
                if all([isinstance(cb, Callback) for cb in callbacks]) is True:
                    self.callbacks.extend(callbacks)
                else:
                    obj = [not isinstance(cb, Callback) for cb in callbacks][0]
                    raise TypeError(f"Expect sub-classes of Callback. Got {type(obj)}")
            else:
                raise TypeError(f"Expect callbacks in CallbackManager(callbacks) to be list. Got {type(callbacks)}.")

    def on_train_begin(self):
        pass

    def on_epoch_begin(self):
        pass

    def on_batch_begin(self, batch_x, batch_y, indices):
        pass

    def on_loss_begin(self, batch_y, predict_y):
        pass

    def on_backward_begin(self, loss):
        pass

    def on_backward_end(self):
        pass

    def on_step_end(self):
        pass

    def on_batch_end(self):
        pass

    def on_valid_begin(self):
        pass

    def on_valid_end(self, eval_result, metric_key):
        pass

    def on_epoch_end(self):
        pass

    def on_train_end(self):
        pass

    def on_exception(self, exception):
        pass


class DummyCallback(Callback):
    def on_train_begin(self, *arg):
        print(arg)

    def on_epoch_end(self):
        print(self.epoch, self.n_epochs)


class EchoCallback(Callback):
    def on_train_begin(self):
        print("before_train")

    def on_epoch_begin(self):
        print("before_epoch")

    def on_batch_begin(self, batch_x, batch_y, indices):
        print("before_batch")

    def on_loss_begin(self, batch_y, predict_y):
        print("before_loss")

    def on_backward_begin(self, loss):
        print("before_backward")

    def on_batch_end(self):
        print("after_batch")

    def on_epoch_end(self):
        print("after_epoch")

    def on_train_end(self):
        print("after_train")


class GradientClipCallback(Callback):
    def __init__(self, parameters=None, clip_value=1, clip_type='norm'):
        """每次backward前，将parameter的gradient clip到某个范围。

        :param parameters: None, torch.Tensor或List[torch.Tensor], 一般通过model.parameters()获得。如果为None则默认对Trainer
            的model中所有参数进行clip
        :param clip_value: float, 将gradient 限制到[-clip_value, clip_value]。clip_value应该为正数
        :param clip_type: str, 支持'norm', 'value'两种。
            (1) 'norm', 将gradient的norm rescale到[-clip_value, clip_value]
            (2) 'value', 将gradient限制在[-clip_value, clip_value], 小于-clip_value的gradient被赋值为-clip_value; 大于
                clip_value的gradient被赋值为clip_value.
        """
        super().__init__()

        from torch import nn
        if clip_type == 'norm':
            self.clip_fun = nn.utils.clip_grad_norm_
        elif clip_type == 'value':
            self.clip_fun = nn.utils.clip_grad_value_
        else:
            raise ValueError("Only supports `norm` or `value` right now.")
        self.parameters = parameters
        self.clip_value = clip_value

<<<<<<< HEAD
    def on_backward_end(self):
        self.clip_fun(self.model.parameters(), self.clip_value)
=======
    def on_backward_end(self, model):
        if self.parameters is None:
            self.clip_fun(model.parameters(), self.clip_value)
        else:
            self.clip_fun(self.parameters, self.clip_value)
>>>>>>> f14d3175


class CallbackException(BaseException):
    def __init__(self, msg):
        super(CallbackException, self).__init__(msg)


class EarlyStopError(CallbackException):
    def __init__(self, msg):
        super(EarlyStopError, self).__init__(msg)


class EarlyStopCallback(Callback):
    def __init__(self, patience):
        """

        :param int patience: 停止之前等待的epoch数
        """
        super(EarlyStopCallback, self).__init__()
        self.patience = patience
        self.wait = 0

    def on_valid_end(self, eval_result, metric_key):
        if not self.trainer._better_eval_result(eval_result):
            # current result is getting worse
            if self.wait == self.patience:
                raise EarlyStopError("Early stopping raised.")
            else:
                self.wait += 1
        else:
            self.wait = 0

    def on_exception(self, exception):
        if isinstance(exception, EarlyStopError):
            print("Early Stopping triggered in epoch {}!".format(self.epoch))
        else:
            raise exception  # 抛出陌生Error


class LRScheduler(Callback):
    def __init__(self, lr_scheduler):
        """对PyTorch LR Scheduler的包装

        :param lr_scheduler: PyTorch的lr_scheduler
        """
        super(LRScheduler, self).__init__()
        import torch.optim
        if isinstance(lr_scheduler, torch.optim.lr_scheduler._LRScheduler):
            self.scheduler = lr_scheduler
        else:
            raise ValueError(f"Expect torch.optim.lr_scheduler for LRScheduler. Got {type(lr_scheduler)}.")

    def on_epoch_begin(self):
        self.scheduler.step()
<<<<<<< HEAD
        print("scheduler step ", "lr=", self.optimizer.param_groups[0]["lr"])
=======
>>>>>>> f14d3175


class ControlC(Callback):
    def __init__(self, quit_all):
        """

        :param quit_all: 若为True,则检测到control+C 直接退出程序；否则只退出Trainer
        """
        super(ControlC, self).__init__()
        if type(quit_all) != bool:
            raise ValueError("In KeyBoardInterrupt, quit_all arguemnt must be a bool.")
        self.quit_all = quit_all

    def on_exception(self, exception):
        if isinstance(exception, KeyboardInterrupt):
            if self.quit_all is True:
                import sys
                sys.exit(0)  # 直接退出程序
            else:
                pass
        else:
            raise exception  # 抛出陌生Error


class SmoothValue(object):
    def __init__(self, beta: float):
        self.beta, self.n, self.mov_avg = beta, 0, 0
        self.smooth = None

    def add_value(self, val: float) -> None:
        "Add `val` to calculate updated smoothed value."
        self.n += 1
        self.mov_avg = self.beta * self.mov_avg + (1 - self.beta) * val
        self.smooth = self.mov_avg / (1 - self.beta ** self.n)


class LRFinder(Callback):
    def __init__(self, n_batch, start_lr=1e-6, end_lr=10):
        """用第一个 epoch 找最佳的学习率，从第二个epoch开始应用它

        :param n_batch: 一个epoch内的iteration数
        :param start_lr: 学习率下界
        :param end_lr: 学习率上界
        """
        super(LRFinder, self).__init__()
        self.start_lr, self.end_lr = start_lr, end_lr
        self.num_it = n_batch
        self.stop = False
        self.best_loss = 0.
        self.best_lr = None
        self.loss_history = []
        self.smooth_value = SmoothValue(0.8)
        self.opt = None
        scale = (self.end_lr - self.start_lr) / self.num_it

        self.lr_gen = (self.start_lr + scale * (step + 1) for step in range(self.num_it))
        self.find = None
        self.loader = ModelLoader()

    def on_epoch_begin(self):
        if self.epoch == 1: # first epoch
            self.opt = self.trainer.optimizer  # pytorch optimizer
            self.opt.param_groups[0]["lr"] = self.start_lr
            # save model
            ModelSaver("tmp").save_pytorch(self.trainer.model, param_only=True)
            self.find = True

    def on_backward_begin(self, loss):
        if self.find:
            if torch.isnan(loss) or self.stop is True:
                self.stop = True
                return
            loss_val = loss.detach().cpu().data
            self.loss_history.append(loss_val)
            self.smooth_value.add_value(loss_val)
            if self.best_loss == 0. or self.smooth_value.smooth < self.best_loss:
                self.best_loss = self.smooth_value.smooth
                self.best_lr = self.opt.param_groups[0]["lr"]

    def on_batch_end(self, *args):
        if self.find:
            lr = next(self.lr_gen, None)
            if lr is None or self.stop is True or self.loss_history[-1] > 4 * self.best_loss:
                self.stop = True
                return
            self.opt.param_groups[0]["lr"] = lr
            # self.loader.load_pytorch(self.trainer.model, "tmp")

    def on_epoch_end(self):
        if self.epoch == 1: # first epoch
            self.opt.param_groups[0]["lr"] = self.best_lr
            self.find = False
            # reset model
            ModelLoader().load_pytorch(self.trainer.model, "tmp")
            print("Model reset. \nFind best lr={}".format(self.best_lr))


class TensorboardCallback(Callback):
    """
        接受以下一个或多个字符串作为参数：
        - "model"
        - "loss"
        - "metric"
    """

    def __init__(self, *options):
        super(TensorboardCallback, self).__init__()
        args = {"model", "loss", "metric"}
        for opt in options:
            if opt not in args:
                raise ValueError("Unrecognized argument {}. Expect one of {}".format(opt, args))
        self.options = options
        self._summary_writer = None
        self.graph_added = False

    def on_train_begin(self):
        save_dir = self.trainer.save_path
        if save_dir is None:
            path = os.path.join("./", 'tensorboard_logs_{}'.format(self.trainer.start_time))
        else:
            path = os.path.join(save_dir, 'tensorboard_logs_{}'.format(self.trainer.start_time))
        self._summary_writer = SummaryWriter(path)

    def on_batch_begin(self, batch_x, batch_y, indices):
        if "model" in self.options and self.graph_added is False:
            # tesorboardX 这里有大bug，暂时没法画模型图
            # from fastNLP.core.utils import _build_args
            # inputs = _build_args(self.trainer.model, **batch_x)
            # args = tuple([value for value in inputs.values()])
            # args = args[0] if len(args) == 1 else args
            # self._summary_writer.add_graph(self.trainer.model, torch.zeros(32, 2))
            self.graph_added = True

    def on_backward_begin(self, loss):
        if "loss" in self.options:
            self._summary_writer.add_scalar("loss", loss.item(), global_step=self.trainer.step)

        if "model" in self.options:
            for name, param in self.trainer.model.named_parameters():
                if param.requires_grad:
                    self._summary_writer.add_scalar(name + "_mean", param.mean(), global_step=self.trainer.step)
                    # self._summary_writer.add_scalar(name + "_std", param.std(), global_step=self.trainer.step)
                    self._summary_writer.add_scalar(name + "_grad_mean", param.grad.mean(),
                                                    global_step=self.trainer.step)

    def on_valid_end(self, eval_result, metric_key):
        if "metric" in self.options:
            for name, metric in eval_result.items():
                for metric_key, metric_val in metric.items():
                    self._summary_writer.add_scalar("valid_{}_{}".format(name, metric_key), metric_val,
                                                    global_step=self.trainer.step)

    def on_train_end(self):
        self._summary_writer.close()
        del self._summary_writer

    def on_exception(self, exception):
        if hasattr(self, "_summary_writer"):
            self._summary_writer.close()
            del self._summary_writer


if __name__ == "__main__":
    manager = CallbackManager(env={"n_epoch": 3}, callbacks=[DummyCallback(), DummyCallback()])
    manager.on_train_begin()
    # print(manager.after_epoch())<|MERGE_RESOLUTION|>--- conflicted
+++ resolved
@@ -249,16 +249,13 @@
         self.parameters = parameters
         self.clip_value = clip_value
 
-<<<<<<< HEAD
-    def on_backward_end(self):
-        self.clip_fun(self.model.parameters(), self.clip_value)
-=======
     def on_backward_end(self, model):
         if self.parameters is None:
             self.clip_fun(model.parameters(), self.clip_value)
         else:
             self.clip_fun(self.parameters, self.clip_value)
->>>>>>> f14d3175
+    def on_backward_end(self):
+        self.clip_fun(self.model.parameters(), self.clip_value)
 
 
 class CallbackException(BaseException):
@@ -313,10 +310,6 @@
 
     def on_epoch_begin(self):
         self.scheduler.step()
-<<<<<<< HEAD
-        print("scheduler step ", "lr=", self.optimizer.param_groups[0]["lr"])
-=======
->>>>>>> f14d3175
 
 
 class ControlC(Callback):
