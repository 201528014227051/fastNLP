r"""
callback模块实现了 fastNLP 中的许多 callback 类，用于增强 :class:`~fastNLP.Trainer` 类。

虽然Trainer本身已经集成了一些功能，但仍然不足以囊括训练过程中可能需要到的功能，
比如负采样，learning rate decay 和 early stop等。
为了解决这个问题，fastNLP引入了callback的机制，:class:`~fastNLP.Callback` 是一种在Trainer训练过程中特定阶段会运行的函数集合。
关于 :class:`~fastNLP.Trainer` 的详细文档，请参见 :doc:`trainer 模块<fastNLP.core.trainer>`

我们将 :meth:`~fastNLP.Trainer.train` 这个函数内部分为以下的阶段，在对应阶段会触发相应的调用::

    callback.on_train_begin()  # 开始进行训练
    for i in range(1, n_epochs+1):
        callback.on_epoch_begin()  # 开始新的epoch
        for batch_x, batch_y in Batch:
            callback.on_batch_begin(batch_x, batch_y, indices) # batch_x是设置为input的field，batch_y是设置为target的field
            获取模型输出
            callback.on_loss_begin()
            计算loss
            callback.on_backward_begin() # 可以进行一些检查，比如loss是否为None
            反向梯度回传
            callback.on_backward_end() # 进行梯度截断等
            进行参数更新
            callback.on_step_end()
            callback.on_batch_end()
            # 根据设置进行evaluation，比如这是本epoch最后一个batch或者达到一定step
            if do evaluation:
                callback.on_valid_begin()
                进行dev data上的验证
                callback.on_valid_end()  # 可以进行在其它数据集上进行验证
        callback.on_epoch_end()  # epoch结束调用
    callback.on_train_end() # 训练结束
    callback.on_exception() # 这是一个特殊的步骤，在训练过程中遭遇exception会跳转到这里。

如下面的例子所示，我们可以使用内置的 callback 组件，或者继承 :class:`~fastNLP.core.callback.Callback`
定义自己的 callback 组件::
    
    from fastNLP import Callback, EarlyStopCallback, Trainer, CrossEntropyLoss, AccuracyMetric
    from fastNLP.models import CNNText
    
    start_time = time.time()
    
    class MyCallback(Callback):
        def on_epoch_end(self):
            print('{:d}ms\n\n'.format(round((time.time()-start_time)*1000)))
    
    model = CNNText((len(vocab),50), num_classes=5, padding=2, dropout=0.1)
    trainer = Trainer(model=model, train_data=train_data, dev_data=dev_data, loss=CrossEntropyLoss(),
                      metrics=AccuracyMetric(), callbacks=[MyCallback(),EarlyStopCallback(10)])
    trainer.train()

"""
__all__ = [
    "Callback",
    "GradientClipCallback",
    "EarlyStopCallback",
    "TensorboardCallback",
    "FitlogCallback",
    "LRScheduler",
    "ControlC",
    
    "CallbackException",
    "EarlyStopError"
]

import os

import torch
from copy import deepcopy
import sys
from .utils import _save_model

try:
    from tensorboardX import SummaryWriter
    
    tensorboardX_flag = True
except:
    tensorboardX_flag = False

from ..io.model_io import ModelSaver, ModelLoader
from .dataset import DataSet
from .tester import Tester
import logging

try:
    import fitlog
except:
    pass


class Callback(object):
    """
    别名：:class:`fastNLP.Callback` :class:`fastNLP.core.callback.Callback`

    Callback是fastNLP中被设计用于增强 :class:`~fastNLP.Trainer` 的类。
    如果Callback被传递给了 Trainer , 则 Trainer 会在对应的阶段调用Callback的函数，
    具体调用时机可以通过 :doc:`trainer 模块<fastNLP.core.trainer>` 查看。
    这是Callback的基类，所有的callback必须继承自这个类

    """
    
    def __init__(self):
        super(Callback, self).__init__()
        self._trainer = None  # 在Trainer内部被重新赋值
        self._disabled = False

    @property
    def trainer(self):
        """
        该属性可以通过self.trainer获取到，一般情况下不需要使用这个属性。
        """
        return self._trainer
    
    @property
    def step(self):
        """当前运行到的step, 范围为[1, self.n_steps+1)"""
        return self._trainer.step
    
    @property
    def n_steps(self):
        """Trainer一共会采多少个batch。当Trainer中update_every设置为非1的值时，该值不等于update的次数"""
        return self._trainer.n_steps
    
    @property
    def batch_size(self):
        """train和evaluate时的batch_size为多大"""
        return self._trainer.batch_size
    
    @property
    def epoch(self):
        """当前运行的epoch数，范围是[1, self.n_epochs+1)"""
        return self._trainer.epoch
    
    @property
    def n_epochs(self):
        """一共会运行多少个epoch"""
        return self._trainer.n_epochs
    
    @property
    def optimizer(self):
        """初始化Trainer时传递的Optimizer"""
        return self._trainer.optimizer
    
    @property
    def model(self):
        """正在被Trainer训练的模型"""
        return self._trainer.model
    
    @property
    def pbar(self):
        """如果在Callback中需要打印内容，请使用self.pbar.write(str)。否则可能出现命令行显示效果不太好的问题。在
        on_train_begin(), on_train_end(), on_exception()中请不要使用该属性，通过print输出即可。"""
        return self._trainer.pbar
    
    @property
    def update_every(self):
        """Trainer中的模型多少次反向传播才进行一次梯度更新，在Trainer初始化时传入的。"""
        return self._trainer.update_every
    
    @property
    def batch_per_epoch(self):
        """每个epoch一共有多少个batch，只有在on_epoch_begin之后才能调用该属性。"""
        return self._trainer.batch_per_epoch

    @property
    def is_master(self):
        return self._trainer.is_master()

    @property
    def disabled(self):
        return self._disabled

    @property
    def logger(self):
        return getattr(self._trainer, 'logger', logging)

    def on_train_begin(self):
        """
        在Train过程开始之前调用。

        :return:
        """
        pass
    
    def on_epoch_begin(self):
        """
        在每个epoch开始之前调用一次

        :return:
        """
        pass
    
    def on_batch_begin(self, batch_x, batch_y, indices):
        """
        每次采集到一个batch的数据则调用一次。这里对batch_x或batch_y删除添加内容是可以影响到Trainer中内容的。所以在这一步
        可以进行一些负采样之类的操作

        :param dict batch_x: DataSet中被设置为input的field的batch。
        :param dict batch_y: DataSet中被设置为target的field的batch。
        :param list(int) indices: 这次采样使用到的indices，可以通过DataSet[indices]获取出这个batch采出的Instance，在一些
            情况下可以帮助定位是哪个Sample导致了错误。仅当num_workers=0时有效。
        :return:
        """
        pass
    
    def on_loss_begin(self, batch_y, predict_y):
        """
        在计算loss前调用，即这里修改batch_y或predict_y的值是可以影响到loss计算的。

        :param dict batch_y: 在DataSet中被设置为target的field的batch集合。
        :param dict predict_y: 模型的forward()返回的结果。
        :return:
        """
        pass
    
    def on_backward_begin(self, loss):
        """
        在loss得到之后，但在反向传播之前。可能可以进行loss是否为NaN的检查。

        :param torch.Tensor loss: 计算得到的loss值
        :return:
        """
        pass
    
    def on_backward_end(self):
        """
        反向梯度传播已完成，但由于update_every的设置，可能并不是每一次调用都有梯度。到这一步，还没有更新参数。

        :return:
        """
        pass
    
    def on_step_end(self):
        """
        到这里模型的参数已经按照梯度更新。但可能受update_every影响，并不是每次都更新了。

        :return:
        """
        pass
    
    def on_batch_end(self):
        """
        这一步与on_step_end是紧接着的。只是为了对称性加上了这一步。

        """
        pass
    
    def on_valid_begin(self):
        """
        如果Trainer中设置了验证，则发生验证前会调用该函数

        :return:
        """
        pass
    
    def on_valid_end(self, eval_result, metric_key, optimizer, is_better_eval):
        """
        每次执行验证集的evaluation后会调用。

        :param Dict[str: Dict[str: float]] eval_result: , evaluation的结果。一个例子为{'AccuracyMetric':{'acc':1.0}}，即
            传入的dict是有两层，第一层是metric的名称，第二层是metric的具体指标。
        :param str metric_key: 初始化Trainer时传入的metric_key。
        :param torch.Optimizer optimizer: Trainer中使用的优化器。
        :param bool is_better_eval: 当前dev结果是否比之前的好。
        :return:
        """
        pass

    def on_validation(self):
        """
        如果Trainer中设置了验证，则会在每次需要验证时调用该函数

        :return:
        """
        pass
    
    def on_epoch_end(self):
        """
        每个epoch结束将会调用该方法
        """
        pass
    
    def on_train_end(self):
        """
        训练结束，调用该方法
        """
        pass
    
    def on_exception(self, exception):
        """
        当训练过程出现异常，会触发该方法
        :param exception: 某种类型的Exception，比如KeyboardInterrupt等
        """
        pass


def _transfer(func):
    """装饰器，将对CallbackManager的调用转发到各个Callback子类.
    
    :param func:
    :return:
    """
    
    def wrapper(manager, *arg):
        returns = []
        for callback in manager.callbacks:
            if callback.disabled:
                continue
            returns.append(getattr(callback, func.__name__)(*arg))
        return returns
    
    return wrapper


class CallbackManager(Callback):
    def __init__(self, env, callbacks=None):
        """
        内部使用的Callback管理类

        :param dict env: The key is the name of the Trainer attribute(str). The value is the attribute itself.
        :param List[Callback] callbacks:
        """
        super(CallbackManager, self).__init__()
        # set attribute of trainer environment
        self._env = env
        self.callbacks = []
        if callbacks:
<<<<<<< HEAD
            self.callbacks = self.prepare_callbacks(callbacks)
=======
            self.callbacks += self.prepare_callbacks(callbacks)
>>>>>>> cacf4036

    def prepare_callbacks(self, callbacks):
        if not callbacks:
            return []
        if isinstance(callbacks, list):
<<<<<<< HEAD
            if all([isinstance(cb, Callback) for cb in callbacks]) is True:
                pass
            else:
=======
            if not all([isinstance(cb, Callback) for cb in callbacks]):
>>>>>>> cacf4036
                obj = [not isinstance(cb, Callback) for cb in callbacks][0]
                raise TypeError(f"Expect sub-classes of Callback. Got {type(obj)}")
        else:
            raise TypeError(f"Expect callbacks in CallbackManager(callbacks) to be list. Got {type(callbacks)}.")

        for env_name, env_val in self._env.items():
            for callback in callbacks:
                setattr(callback, '_' + env_name, env_val)  # Callback.trainer
        return callbacks

    @_transfer
    def on_train_begin(self):
        pass
    
    @_transfer
    def on_epoch_begin(self):
        pass
    
    @_transfer
    def on_batch_begin(self, batch_x, batch_y, indices):
        pass
    
    @_transfer
    def on_loss_begin(self, batch_y, predict_y):
        pass
    
    @_transfer
    def on_backward_begin(self, loss):
        pass
    
    @_transfer
    def on_backward_end(self):
        pass
    
    @_transfer
    def on_step_end(self):
        pass
    
    @_transfer
    def on_batch_end(self):
        pass
    
    @_transfer
    def on_valid_begin(self):
        pass
    
    @_transfer
    def on_valid_end(self, eval_result, metric_key, optimizer, is_better_eval):
        pass

    @_transfer
    def on_validation(self):
        pass
    
    @_transfer
    def on_epoch_end(self):
        pass
    
    @_transfer
    def on_train_end(self):
        pass
    
    @_transfer
    def on_exception(self, exception):
        pass


class DistCallbackManager(CallbackManager):
    def __init__(self, env, callbacks_all=None, callbacks_master=None):
        super(DistCallbackManager, self).__init__(env)
        assert 'trainer' in env
        is_master = env['trainer'].is_master
        self.patch_callback(callbacks_master, disabled=not is_master)
        self.callbacks_all = self.prepare_callbacks(callbacks_all)
        self.callbacks_master = self.prepare_callbacks(callbacks_master)
        self.callbacks = self.callbacks_all + self.callbacks_master

    def patch_callback(self, callbacks, disabled):
        if not callbacks:
            return
        if not isinstance(callbacks, (list, tuple)):
            callbacks = [callbacks]
        for cb in callbacks:
            cb._disabled = disabled


class GradientClipCallback(Callback):
    """
    别名：:class:`fastNLP.GradientClipCallback` :class:`fastNLP.core.callback.GradientClipCallback`

    每次backward前，将parameter的gradient clip到某个范围。

    :param None,torch.Tensor,List[torch.Tensor] parameters: 一般通过model.parameters()获得。
        如果为None则默认对Trainer的model中所有参数进行clip
    :param float clip_value: 将gradient 限制到[-clip_value, clip_value]。clip_value应该为正数
    :param str clip_type: 支持'norm', 'value'
        两种::

            1 'norm', 将gradient的norm rescale到[-clip_value, clip_value]
        
            2 'value', 将gradient限制在[-clip_value, clip_value],
                小于-clip_value的gradient被赋值为-clip_value;
                大于clip_value的gradient被赋值为clip_value.

    """
    
    def __init__(self, parameters=None, clip_value=1, clip_type='norm'):
        
        super().__init__()
        
        from torch import nn
        if clip_type == 'norm':
            self.clip_fun = nn.utils.clip_grad_norm_
        elif clip_type == 'value':
            self.clip_fun = nn.utils.clip_grad_value_
        else:
            raise ValueError("Only supports `norm` or `value` right now.")
        self.parameters = parameters
        self.clip_value = clip_value
    
    def on_backward_end(self):
        if self.step%self.update_every==0:
            if self.parameters is None:
                if getattr(self.trainer, 'fp16', ''):
                    from apex import amp
                    self.clip_fun(amp.master_params(self.optimizer), self.clip_value)
                self.clip_fun(self.model.parameters(), self.clip_value)
            else:
                self.clip_fun(self.parameters, self.clip_value)


class EarlyStopCallback(Callback):
    """
    别名：:class:`fastNLP.EarlyStopCallback` :class:`fastNLP.core.callback.EarlyStopCallback`
    
    多少个epoch没有变好就停止训练，相关类 :class:`EarlyStopError`

    :param int patience: epoch的数量
    """
    
    def __init__(self, patience):
        super(EarlyStopCallback, self).__init__()
        self.patience = patience
        self.wait = 0
    
    def on_valid_end(self, eval_result, metric_key, optimizer, is_better_eval):
        if not is_better_eval:
            # current result is getting worse
            if self.wait == self.patience:
                raise EarlyStopError("Early stopping raised.")
            else:
                self.wait += 1
        else:
            self.wait = 0
    
    def on_exception(self, exception):
        if isinstance(exception, EarlyStopError):
            print("Early Stopping triggered in epoch {}!".format(self.epoch))
        else:
            raise exception  # 抛出陌生Error


class FitlogCallback(Callback):
    """
    别名: :class:`fastNLP.FitlogCallback` :class:`fastNLP.core.callback.FitlogCallback`

    该callback可将loss和progress写入到fitlog中; 如果Trainer有dev的数据，将自动把dev的结果写入到log中; 同时还支持传入
        一个(或多个)test数据集进行测试(只有在trainer具有dev时才能使用)，每次在dev上evaluate之后会在这些数据集上验证一下。
        并将验证结果写入到fitlog中。这些数据集的结果是根据dev上最好的结果报道的，即如果dev在第3个epoch取得了最佳，则
        fitlog中记录的关于这些数据集的结果就是来自第三个epoch的结果。

    :param ~fastNLP.DataSet,Dict[~fastNLP.DataSet] data: 传入DataSet对象，会使用多个Trainer中的metric对数据进行验证。如果需要传入多个
        DataSet请通过dict的方式传入，dict的key将作为对应dataset的name传递给fitlog。若tester不为None时，data需要通过
        dict的方式传入。如果仅传入DataSet, 则被命名为test
    :param ~fastNLP.Tester tester: Tester对象，将在on_valid_end时调用。tester中的DataSet会被称为为`test`
    :param int log_loss_every: 多少个step记录一次loss(记录的是这几个batch的loss平均值)，如果数据集较大建议将该值设置得
        大一些，不然会导致log文件巨大。默认为0, 即不要记录loss。
    :param int verbose: 是否在终端打印evaluation的结果，0不打印。
    :param bool log_exception: fitlog是否记录发生的exception信息
    """

    def __init__(self, data=None, tester=None, log_loss_every=0, verbose=0, log_exception=False):
        super().__init__()
        self.datasets = {}
        self.testers = {}
        self._log_exception = log_exception
        assert isinstance(log_loss_every, int) and log_loss_every>=0
        if tester is not None:
            assert isinstance(tester, Tester), "Only fastNLP.Tester allowed."
            assert isinstance(data, dict) or data is None, "If tester is not None, only dict[DataSet] allowed for data."
            if data is not None:
                assert 'test' not in data, "Cannot use `test` as DataSet key, when tester is passed."
            setattr(tester, 'verbose', 0)
            self.testers['test'] = tester
        
        if isinstance(data, dict):
            for key, value in data.items():
                assert isinstance(value, DataSet), f"Only DataSet object is allowed, not {type(value)}."
            for key, value in data.items():
                self.datasets[key] = value
        elif isinstance(data, DataSet):
            self.datasets['test'] = data
        elif data is not None:
            raise TypeError("data receives dict[DataSet] or DataSet object.")
        
        self.verbose = verbose
        self._log_loss_every = log_loss_every
        self._avg_loss = 0

    def on_train_begin(self):
        if (len(self.datasets) > 0 or len(self.testers) > 0) and self.trainer.dev_data is None:
            raise RuntimeError("Trainer has no dev data, you cannot pass extra data to do evaluation.")
        
        if len(self.datasets) > 0:
            for key, data in self.datasets.items():
                tester = Tester(data=data, model=self.model, batch_size=self.batch_size, metrics=self.trainer.metrics,
                                verbose=0)
                self.testers[key] = tester
        fitlog.add_progress(total_steps=self.n_steps)
    
    def on_backward_begin(self, loss):
        if self._log_loss_every>0:
            self._avg_loss += loss.item()
            if self.step%self._log_loss_every==0:
                fitlog.add_loss(self._avg_loss/self._log_loss_every, name='loss', step=self.step, epoch=self.epoch)
                self._avg_loss = 0

    def on_valid_end(self, eval_result, metric_key, optimizer, better_result):
        if better_result:
            eval_result = deepcopy(eval_result)
            eval_result['step'] = self.step
            eval_result['epoch'] = self.epoch
            fitlog.add_best_metric(eval_result)
        fitlog.add_metric(eval_result, step=self.step, epoch=self.epoch)
        if len(self.testers) > 0:
            for key, tester in self.testers.items():
                try:
                    eval_result = tester.test()
                    if self.verbose != 0:
                        self.pbar.write("Evaluation on DataSet {}:".format(key))
                        self.pbar.write(tester._format_eval_results(eval_result))
                    fitlog.add_metric(eval_result, name=key, step=self.step, epoch=self.epoch)
                    if better_result:
                        fitlog.add_best_metric(eval_result, name=key)
                except Exception:
                    self.pbar.write("Exception happens when evaluate on DataSet named `{}`.".format(key))
    
    def on_train_end(self):
        fitlog.finish()
    
    def on_exception(self, exception):
        fitlog.finish(status=1)
        if self._log_exception:
            fitlog.add_other(repr(exception), name='except_info')


class LRScheduler(Callback):
    """
    别名：:class:`fastNLP.LRScheduler` :class:`fastNLP.core.callback.LRScheduler`

    对PyTorch LR Scheduler的包装以使得其可以被Trainer所使用

    :param torch.optim.lr_scheduler._LRScheduler lr_scheduler: PyTorch的lr_scheduler
    """
    
    def __init__(self, lr_scheduler):
        
        super(LRScheduler, self).__init__()
        import torch.optim
        if isinstance(lr_scheduler, torch.optim.lr_scheduler._LRScheduler):
            self.scheduler = lr_scheduler
        else:
            raise ValueError(f"Expect torch.optim.lr_scheduler for LRScheduler. Got {type(lr_scheduler)}.")
    
    def on_epoch_end(self):
        self.scheduler.step(self.epoch)


class ControlC(Callback):
    """
    别名：:class:`fastNLP.ControlC` :class:`fastNLP.core.callback.ControlC`

    :param bool quit_all: 若为True,则检测到control+C 直接退出程序；否则只退出Trainer
    """
    
    def __init__(self, quit_all):
        
        super(ControlC, self).__init__()
        if type(quit_all) != bool:
            raise ValueError("In KeyBoardInterrupt, quit_all arguemnt must be a bool.")
        self.quit_all = quit_all
    
    def on_exception(self, exception):
        if isinstance(exception, KeyboardInterrupt):
            if self.quit_all is True:
                import sys
                sys.exit(0)  # 直接退出程序
            else:
                pass
        else:
            raise exception  # 抛出陌生Error


class SmoothValue(object):
    def __init__(self, beta: float):
        self.beta, self.n, self.mov_avg = beta, 0, 0
        self.smooth = None
    
    def add_value(self, val: float) -> None:
        "Add `val` to calculate updated smoothed value."
        self.n += 1
        self.mov_avg = self.beta * self.mov_avg + (1 - self.beta) * val
        self.smooth = self.mov_avg / (1 - self.beta ** self.n)


class LRFinder(Callback):
    """
    别名：:class:`fastNLP.LRFinder` :class:`fastNLP.core.callback.LRFinder`

    用第一个 epoch 找最佳的学习率，从第二个epoch开始应用它

    :param float start_lr: 学习率下界
    :param float end_lr: 学习率上界
    """
    
    def __init__(self, start_lr=1e-6, end_lr=10):
        
        super(LRFinder, self).__init__()
        self.start_lr, self.end_lr = start_lr, end_lr
        
        self.stop = False
        self.best_loss = 0.
        self.best_lr = None
        self.loss_history = []
        self.smooth_value = SmoothValue(0.8)
        self.opt = None
        self.find = None
        self.loader = ModelLoader()
    
    @property
    def lr_gen(self):
        scale = (self.end_lr - self.start_lr) / self.batch_per_epoch
        return (self.start_lr + scale * (step + 1) for step in range(self.batch_per_epoch))
    
    @property
    def num_it(self):
        return self.batch_per_epoch
    
    def on_epoch_begin(self):
        if self.epoch == 1:  # first epoch
            self.opt = self.trainer.optimizer  # pytorch optimizer
            self.opt.param_groups[0]["lr"] = self.start_lr
            # save model
            ModelSaver("tmp").save_pytorch(self.trainer.model, param_only=True)
            self.find = True
    
    def on_backward_begin(self, loss):
        if self.find:
            if torch.isnan(loss) or self.stop is True:
                self.stop = True
                return
            loss_val = loss.detach().mean().item()
            self.loss_history.append(loss_val)
            self.smooth_value.add_value(loss_val)
            if self.best_loss == 0. or self.smooth_value.smooth < self.best_loss:
                self.best_loss = self.smooth_value.smooth
                self.best_lr = self.opt.param_groups[0]["lr"]
    
    def on_batch_end(self, *args):
        if self.find:
            lr = next(self.lr_gen, None)
            if lr is None or self.stop is True or self.loss_history[-1] > 4 * self.best_loss:
                self.stop = True
                return
            self.opt.param_groups[0]["lr"] = lr
            # self.loader.load_pytorch(self.trainer.model, "tmp")
    
    def on_epoch_end(self):
        if self.epoch == 1:  # first epoch
            self.opt.param_groups[0]["lr"] = self.best_lr
            self.find = False
            # reset model
            ModelLoader().load_pytorch(self.trainer.model, "tmp")
            self.pbar.write("Model reset. \nFind best lr={}".format(self.best_lr))


class TensorboardCallback(Callback):
    """
    别名：:class:`fastNLP.TensorboardCallback` :class:`fastNLP.core.callback.TensorboardCallback`

    接受以下一个或多个字符串作为参数：
    - "model"
    - "loss"
    - "metric"
    
    .. warning::
        fastNLP 已停止对此功能的维护，请等待 fastNLP 兼容 PyTorch1.1 的下一个版本。
        或者使用和 fastNLP 高度配合的 fitlog（参见 :doc:`/tutorials/tutorial_10_fitlog` ）。
        
    """
    
    def __init__(self, *options):
        super(TensorboardCallback, self).__init__()
        args = {"model", "loss", "metric"}
        for opt in options:
            if opt not in args:
                raise ValueError("Unrecognized argument {}. Expect one of {}".format(opt, args))
        self.options = options
        self._summary_writer = None
        self.graph_added = False
    
    def on_train_begin(self):
        save_dir = self.trainer.save_path
        if save_dir is None:
            path = os.path.join("./", 'tensorboard_logs_{}'.format(self.trainer.start_time))
        else:
            path = os.path.join(save_dir, 'tensorboard_logs_{}'.format(self.trainer.start_time))
        if tensorboardX_flag:
            self._summary_writer = SummaryWriter(path)
        else:
            self._summary_writer = None
    
    def on_batch_begin(self, batch_x, batch_y, indices):
        if "model" in self.options and self.graph_added is False:
            # tesorboardX 这里有大bug，暂时没法画模型图
            # from fastNLP.core.utils import _build_args
            # inputs = _build_args(self.trainer.model, **batch_x)
            # args = tuple([value for value in inputs.values()])
            # args = args[0] if len(args) == 1 else args
            # self._summary_writer.add_graph(self.trainer.model, torch.zeros(32, 2))
            self.graph_added = True
    
    def on_backward_begin(self, loss):
        if "loss" in self.options and self._summary_writer:
            self._summary_writer.add_scalar("loss", loss.item(), global_step=self.trainer.step)
        
        if "model" in self.options and self._summary_writer:
            for name, param in self.trainer.model.named_parameters():
                if param.requires_grad:
                    self._summary_writer.add_scalar(name + "_mean", param.mean(), global_step=self.trainer.step)
                    # self._summary_writer.add_scalar(name + "_std", param.std(), global_step=self.trainer.step)
                    self._summary_writer.add_scalar(name + "_grad_mean", param.grad.mean(),
                                                    global_step=self.trainer.step)
    
    def on_valid_end(self, eval_result, metric_key, optimizer, is_better_eval):
        if "metric" in self.options and self._summary_writer:
            for name, metric in eval_result.items():
                for metric_key, metric_val in metric.items():
                    self._summary_writer.add_scalar("valid_{}_{}".format(name, metric_key), metric_val,
                                                    global_step=self.trainer.step)
    
    def on_train_end(self):
        if self._summary_writer:
            self._summary_writer.close()
            del self._summary_writer
    
    def on_exception(self, exception):
        if hasattr(self, "_summary_writer"):
            self._summary_writer.close()
            del self._summary_writer


class WarmupCallback(Callback):
    """
    按一定的周期调节Learning rate的大小。

    :param int,float warmup: 如果warmup为int，则在该step之前，learning rate根据schedule的策略变化; 如果warmup为float，
        如0.1, 则前10%的step是按照schedule策略调整learning rate。
    :param str schedule: 以哪种方式调整。linear: 前warmup的step上升到指定的learning rate(从Trainer中的optimizer处获取的), 后
        warmup的step下降到0； constant前warmup的step上升到指定learning rate，后面的step保持learning rate.
    """
    def __init__(self, warmup=0.1, schedule='constant'):
        super().__init__()
        self.warmup = max(warmup, 0.)

        self.initial_lrs = []  # 存放param_group的learning rate
        if schedule == 'constant':
            self.get_lr = self._get_constant_lr
        elif schedule == 'linear':
            self.get_lr = self._get_linear_lr
        else:
            raise RuntimeError("Only support 'linear', 'constant'.")

    def _get_constant_lr(self, progress):
        if progress<self.warmup:
            return progress/self.warmup
        return 1

    def _get_linear_lr(self, progress):
        if progress<self.warmup:
            return progress/self.warmup
        return max((progress - 1.) / (self.warmup - 1.), 0.)

    def on_train_begin(self):
        self.t_steps = (len(self.trainer.train_data) // (self.batch_size*self.update_every) +
                            int(len(self.trainer.train_data) % (self.batch_size*self.update_every)!= 0)) * self.n_epochs
        if self.warmup>1:
            self.warmup = self.warmup/self.t_steps
        self.t_steps = max(2, self.t_steps)  # 不能小于2
        # 获取param_group的初始learning rate
        for group in self.optimizer.param_groups:
            self.initial_lrs.append(group['lr'])

    def on_backward_end(self):
        if self.step%self.update_every==0:
            progress = (self.step/self.update_every)/self.t_steps
            for lr, group in zip(self.initial_lrs, self.optimizer.param_groups):
                group['lr'] = lr * self.get_lr(progress)


class SaveModelCallback(Callback):
    """
    由于Trainer在训练过程中只会保存最佳的模型， 该callback可实现多种方式的结果存储。
    会根据训练开始的时间戳在save_dir下建立文件夹，再在文件夹下存放多个模型
    -save_dir
        -2019-07-03-15-06-36
            -epoch:0_step:20_{metric_key}:{evaluate_performance}.pt   # metric是给定的metric_key, evaluate_performance是性能
            -epoch:1_step:40_{metric_key}:{evaluate_performance}.pt
        -2019-07-03-15-10-00
            -epoch:0_step:20_{metric_key}:{evaluate_performance}.pt   # metric是给定的metric_key, evaluate_perfomance是性能
    :param str save_dir: 将模型存放在哪个目录下，会在该目录下创建以时间戳命名的目录，并存放模型
    :param int top: 保存dev表现top多少模型。-1为保存所有模型。
    :param bool only_param: 是否只保存模型d饿权重。
    :param save_on_exception: 发生exception时，是否保存一份发生exception的模型。模型名称为epoch:x_step:x_Exception:{exception_name}.
    """
    def __init__(self, save_dir, top=3, only_param=False, save_on_exception=False):
        super().__init__()

        if not os.path.isdir(save_dir):
            raise IsADirectoryError("{} is not a directory.".format(save_dir))
        self.save_dir = save_dir
        if top < 0:
            self.top = sys.maxsize
        else:
            self.top = top
        self._ordered_save_models = []  # List[Tuple], Tuple[0]是metric， Tuple[1]是path。metric是依次变好的，所以从头删

        self.only_param = only_param
        self.save_on_exception = save_on_exception

    def on_train_begin(self):
        self.save_dir = os.path.join(self.save_dir, self.trainer.start_time)

    def on_valid_end(self, eval_result, metric_key, optimizer, is_better_eval):
        metric_value = list(eval_result.values())[0][metric_key]
        self._save_this_model(metric_value)

    def _insert_into_ordered_save_models(self, pair):
        # pair:(metric_value, model_name)
        # 返回save的模型pair与删除的模型pair. pair中第一个元素是metric的值，第二个元素是模型的名称
        index = -1
        for _pair in self._ordered_save_models:
            if _pair[0]>=pair[0] and self.trainer.increase_better:
                break
            if not self.trainer.increase_better and _pair[0]<=pair[0]:
                break
            index += 1
        save_pair = None
        if len(self._ordered_save_models)<self.top or (len(self._ordered_save_models)>=self.top and index!=-1):
            save_pair = pair
            self._ordered_save_models.insert(index+1, pair)
        delete_pair = None
        if len(self._ordered_save_models)>self.top:
            delete_pair = self._ordered_save_models.pop(0)
        return save_pair, delete_pair

    def _save_this_model(self, metric_value):
        name = "epoch:{}_step:{}_{}:{:.6f}.pt".format(self.epoch, self.step, self.trainer.metric_key, metric_value)
        save_pair, delete_pair = self._insert_into_ordered_save_models((metric_value, name))
        if save_pair:
            try:
                _save_model(self.model, model_name=name, save_dir=self.save_dir, only_param=self.only_param)
            except Exception as e:
                print(f"The following exception:{e} happens when save model to {self.save_dir}.")
        if delete_pair:
            try:
                delete_model_path = os.path.join(self.save_dir, delete_pair[1])
                if os.path.exists(delete_model_path):
                    os.remove(delete_model_path)
            except Exception as e:
                print(f"Fail to delete model {name} at {self.save_dir} caused by exception:{e}.")

    def on_exception(self, exception):
        if self.save_on_exception:
            name = "epoch:{}_step:{}_Exception:{}.pt".format(self.epoch, self.step, exception.__class__.__name__)
            _save_model(self.model, model_name=name, save_dir=self.save_dir, only_param=self.only_param)


class CallbackException(BaseException):
    """
   当需要通过callback跳出训练的时候可以通过抛出CallbackException并在on_exception中捕获这个值。

   :param str msg: Exception的信息。
   """
    
    def __init__(self, msg):
        super(CallbackException, self).__init__(msg)


class EarlyStopError(CallbackException):
    """
    用于EarlyStop时从Trainer训练循环中跳出。
    
    """
    
    def __init__(self, msg):
        super(EarlyStopError, self).__init__(msg)


class EchoCallback(Callback):
    def __init__(self, name, out=sys.stdout):
        super(EchoCallback, self).__init__()
        self.name = name
        self.out = out

    def __getattribute__(self, item):
        if item.startswith('on_'):
            print('{}.{} has been called at pid: {}'.format(self.name, item, os.getpid()),
                  file=self.out)
        return super(EchoCallback, self).__getattribute__(item)


class TesterCallback(Callback):
    def __init__(self, data, model, metrics, metric_key=None, batch_size=16, num_workers=None):
        super(TesterCallback, self).__init__()
        self.tester = Tester(data, model,
                             metrics=metrics, batch_size=batch_size,
                             num_workers=num_workers, verbose=0)
        # parse metric_key
        # increase_better is True. It means the exp result gets better if the indicator increases.
        # It is true by default.
        self.increase_better = True
        if metric_key is not None:
            self.increase_better = False if metric_key[0] == "-" else True
            self.metric_key = metric_key[1:] if metric_key[0] == "+" or metric_key[0] == "-" else metric_key
        else:
            self.metric_key = None
        self.score = None

    def on_validation(self):
        cur_score = self.tester.test()
        eval_str = "Evaluation at Epoch {}/{}. Step:{}/{}. - {}".format(
                    self.epoch, self.n_epochs, self.step, self.n_steps,
                    self.tester._format_eval_results(cur_score))
        self.logger.info(eval_str)
        is_better = self.compare_better(cur_score)
        if is_better:
            self.score = cur_score
        return cur_score, is_better

    def compare_better(self, a):
        if self.score is None:
            return True
        k = self.metric_key
        is_increase = self.score[k] <= a[k] # if equal, prefer more recent results
        if self.increase_better:
            return is_increase
        else:
            return not is_increase

    def on_train_end(self):
        self.logger.info('Evaluate on training ends.')
        self.on_validation()<|MERGE_RESOLUTION|>--- conflicted
+++ resolved
@@ -324,23 +324,15 @@
         self._env = env
         self.callbacks = []
         if callbacks:
-<<<<<<< HEAD
             self.callbacks = self.prepare_callbacks(callbacks)
-=======
-            self.callbacks += self.prepare_callbacks(callbacks)
->>>>>>> cacf4036
 
     def prepare_callbacks(self, callbacks):
         if not callbacks:
             return []
         if isinstance(callbacks, list):
-<<<<<<< HEAD
             if all([isinstance(cb, Callback) for cb in callbacks]) is True:
                 pass
             else:
-=======
-            if not all([isinstance(cb, Callback) for cb in callbacks]):
->>>>>>> cacf4036
                 obj = [not isinstance(cb, Callback) for cb in callbacks][0]
                 raise TypeError(f"Expect sub-classes of Callback. Got {type(obj)}")
         else:
